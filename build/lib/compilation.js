--- conflicted
+++ resolved
@@ -19,11 +19,11 @@
 const fancyLog = require("fancy-log");
 const ansiColors = require("ansi-colors");
 const os = require("os");
-const ts = require("typescript");
 const File = require("vinyl");
 const task = require("./task");
 const index_1 = require("./mangle/index");
 const postcss_1 = require("./postcss");
+const ts = require("typescript");
 const watch = require('./watch');
 // --- gulp-tsb: compile and transpile --------------------------------
 const reporter = (0, reporter_1.createReporter)();
@@ -141,15 +141,9 @@
 }
 function watchTask(out, build) {
     const task = () => {
-<<<<<<< HEAD
-        const compile = createCompile('src2', build, false, false); // DO NOT MERGE TO `main`
+        const compile = createCompile('src2', { build, emitError: false, transpileOnly: false, preserveEnglish: false }); // DO NOT MERGE TO `main`
         const src = gulp.src('src2/**', { base: 'src2' }); // DO NOT MERGE TO `main`
         const watchSrc = watch('src2/**', { base: 'src2', readDelay: 200 }); // DO NOT MERGE TO `main`
-=======
-        const compile = createCompile('src', { build, emitError: false, transpileOnly: false, preserveEnglish: false });
-        const src = gulp.src('src/**', { base: 'src' });
-        const watchSrc = watch('src/**', { base: 'src', readDelay: 200 });
->>>>>>> af5cf640
         const generator = new MonacoGenerator(true);
         generator.execute();
         return watchSrc
