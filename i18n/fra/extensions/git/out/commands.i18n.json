{
	"": [
		"--------------------------------------------------------------------------------------------",
		"Copyright (c) Microsoft Corporation. All rights reserved.",
		"Licensed under the MIT License. See License.txt in the project root for license information.",
		"--------------------------------------------------------------------------------------------",
		"Do not edit this file. It is machine generated."
	],
	"tag at": "Étiquette à {0}",
	"remote branch at": "Branche distante à {0}",
	"create branch": "$(plus) Créer nouvelle branche",
	"repourl": "URL du dépôt",
<<<<<<< HEAD
	"cloning": "Clonage du dépôt Git '{0}'...",
	"proposeopen": "Voulez-vous ouvrir le dépôt cloné ?",
	"openrepo": "Ouvrir le dépôt",
=======
	"selectFolder": "Sélectionner l'emplacement du dépôt",
	"cloning": "Clonage du dépôt Git '{0}'...",
	"proposeopen": "Voulez-vous ouvrir le dépôt cloné ?",
	"openrepo": "Ouvrir le dépôt",
	"add": "Ajouter à l’espace de travail",
	"proposeopen2": "Voulez-vous ouvrir le dépôt cloné ou l'ajouter à l'espace de travail actuel ?",
>>>>>>> 8647b7c1
	"init": "Choisir le dossier d’espace de travail dans lequel initialiser le dépôt git",
	"init repo": "Initialiser le dépôt",
	"create repo": "Initialiser le dépôt",
	"are you sure": "Ceci va créer un dépôt Git dans '{0}'. Êtes-vous sûr de vouloir continuer ?",
	"HEAD not available": "La version HEAD de '{0}' n'est pas disponible.",
	"confirm stage files with merge conflicts": "Voulez-vous vraiment créer {0} fichiers avec des conflits de fusion ?",
	"confirm stage file with merge conflicts": "Voulez-vous vraiment créer {0} avec des conflits de fusion ?",
	"yes": "Oui",
	"confirm revert": "Voulez-vous vraiment restaurer les changements sélectionnés dans {0} ?",
	"revert": "Restaurer les modifications",
	"discard": "Ignorer les modifications",
	"confirm delete": "Êtes-vous sûr de vouloir SUPPRIMER {0} ?",
	"delete file": "Supprimer le fichier",
	"confirm discard": "Voulez-vous vraiment abandonner les changements apportés à {0} ?",
	"confirm discard multiple": "Voulez-vous vraiment abandonner les changements apportés à {0} fichiers ?",
	"warn untracked": "Ceci effacera les fichiers {0} non suivis !",
	"confirm discard all single": "Voulez-vous vraiment abandonner les changements apportés à {0} ?",
	"confirm discard all": "Voulez-vous vraiment ignorer TOUTES les modifications dans {0} fichiers ?\nCette opération est IRRÉVERSIBLE.\nVotre plage de travail actuelle sera DÉFINITIVEMENT PERDUE.",
	"discardAll multiple": "Ignorer 1 fichier",
	"discardAll": "Ignorer les {0} fichiers",
	"confirm delete multiple": "Voulez-vous vraiment SUPPRIMER {0} fichiers ?",
	"delete files": "Supprimer les fichiers",
	"there are untracked files single": "Le fichier non suivi suivant sera SUPPRIMÉ DU DISQUE s'il est ignoré : {0}.",
	"there are untracked files": "{0} fichiers non suivis seront SUPPRIMÉS DU DISQUE s'ils sont ignorés.",
	"confirm discard all 2": "{0}\n\nCette opération est IRRÉVERSIBLE, votre plage de travail actuelle sera DÉFINITIVEMENT PERDUE.",
	"yes discard tracked": "Ignorer 1 fichier suivi",
	"yes discard tracked multiple": "Ignorer {0} fichiers suivis",
	"unsaved files single": "Le fichier suivant n'est pas enregistré : {0}.\n\nVoulez-vous l'enregistrer avant d'effectuer le commit ?",
	"unsaved files": "Il y a {0} fichiers non enregistrés.\n\nVoulez-vous l'enregistrer avant d'effectuer le commit ?",
	"save and commit": "Tout enregistrer et Effectuer le commit",
	"commit": "Effectuer le commit quand même",
	"no staged changes": "Aucune modification en attente à valider.\n\nVoulez-vous automatiquement mettre en attente toutes vos modifications et les valider directement ?",
	"always": "Toujours",
	"no changes": "Il n'existe aucun changement à valider.",
	"commit message": "Message de validation",
	"provide commit message": "Indiquez un message de validation",
	"select a ref to checkout": "Sélectionner une référence à extraire",
	"branch name": "Nom de la branche",
	"provide branch name": "Fournissez un nom de branche",
	"select branch to delete": "Sélectionner une branche à supprimer",
	"confirm force delete branch": "La branche '{0}' n'est pas complètement fusionnée. Supprimer quand même ?",
	"delete branch": "Supprimer la branche",
	"invalid branch name": "Nom de branche non valide",
	"branch already exists": "Une branche nommée '0}' existe déjà",
	"select a branch to merge from": "Sélectionner une branche à fusionner",
	"merge conflicts": "Il existe des conflits de fusion. Corrigez-les avant la validation.",
	"tag name": "Nom du Tag",
	"provide tag name": "Spécifiez un nom de balise",
	"tag message": "Message",
	"provide tag message": "Spécifiez un message pour annoter la balise",
	"no remotes to fetch": "Ce dépôt n'a aucun dépôt distant configuré pour rappatrier.",
	"no remotes to pull": "Votre dépôt n'a aucun dépôt distant configuré pour un Pull.",
	"pick remote pull repo": "Choisir un dépôt distant duquel extraire la branche",
	"no remotes to push": "Votre dépôt n'a aucun dépôt distant configuré pour un Push.",
	"nobranch": "Vous devez extraire une branche dont vous souhaitez effectuer le Push vers un emplacement distant.",
	"confirm publish branch": "La branche '{0}' n'a pas de branche en amont. Voulez-vous publier cette branche ?",
	"ok": "OK",
	"push with tags success": "Envoyé (push) avec des balises.",
	"pick remote": "Choisissez un dépôt distant où publier la branche '{0}' :",
	"sync is unpredictable": "Cette action va effectuer un transfert (Push) et une récupération (Pull) des commits à destination et en provenance de '{0}/{1}'.",
	"never again": "OK, Ne plus afficher",
	"no remotes to publish": "Votre dépôt n'a aucun dépôt distant configuré pour une publication.",
	"no changes stash": "Aucune modification à remiser (stash).",
	"provide stash message": "Spécifier éventuellement un message pour la remise (stash)",
	"stash message": "Message pour la remise (stash)",
	"no stashes": "Aucune remise (stash) à restaurer.",
	"pick stash to pop": "Choisir une remise (stash) à appliquer et supprimer",
	"clean repo": "Nettoyez l'arborescence de travail de votre dépôt avant l'extraction.",
	"cant push": "impossible de pousser les références vers la branche distante. Exécutez d'abord 'Récupérer' pour intégrer vos modifications.",
	"git error details": "Git : {0}",
	"git error": "Erreur Git",
	"open git log": "Ouvrir le journal Git"
}<|MERGE_RESOLUTION|>--- conflicted
+++ resolved
@@ -10,18 +10,12 @@
 	"remote branch at": "Branche distante à {0}",
 	"create branch": "$(plus) Créer nouvelle branche",
 	"repourl": "URL du dépôt",
-<<<<<<< HEAD
-	"cloning": "Clonage du dépôt Git '{0}'...",
-	"proposeopen": "Voulez-vous ouvrir le dépôt cloné ?",
-	"openrepo": "Ouvrir le dépôt",
-=======
 	"selectFolder": "Sélectionner l'emplacement du dépôt",
 	"cloning": "Clonage du dépôt Git '{0}'...",
 	"proposeopen": "Voulez-vous ouvrir le dépôt cloné ?",
 	"openrepo": "Ouvrir le dépôt",
 	"add": "Ajouter à l’espace de travail",
 	"proposeopen2": "Voulez-vous ouvrir le dépôt cloné ou l'ajouter à l'espace de travail actuel ?",
->>>>>>> 8647b7c1
 	"init": "Choisir le dossier d’espace de travail dans lequel initialiser le dépôt git",
 	"init repo": "Initialiser le dépôt",
 	"create repo": "Initialiser le dépôt",
