{
  "name": "code-oss-dev",
  "version": "1.89.0",
  "distro": "25df1b5602ba46d6b0f618dd227963d1163c83df",
  "author": {
    "name": "Microsoft Corporation"
  },
  "license": "MIT",
  "main": "./out/main",
  "private": true,
  "scripts": {
    "test": "echo Please run any of the test scripts from the scripts folder.",
    "test-browser": "npx playwright install && node test/unit/browser/index.js",
    "test-browser-no-install": "node test/unit/browser/index.js",
    "test-node": "mocha test/unit/node/index.js --delay --ui=tdd --timeout=5000 --exit",
    "test-extension": "vscode-test",
    "preinstall": "node build/npm/preinstall.js",
    "postinstall": "node build/npm/postinstall.js",
    "compile": "node --max-old-space-size=4095 ./node_modules/gulp/bin/gulp.js compile",
    "watch": "npm-run-all -lp watch-client watch-extensions",
    "watchd": "deemon yarn watch",
    "watch-webd": "deemon yarn watch-web",
    "kill-watchd": "deemon --kill yarn watch",
    "kill-watch-webd": "deemon --kill yarn watch-web",
    "restart-watchd": "deemon --restart yarn watch",
    "restart-watch-webd": "deemon --restart yarn watch-web",
    "watch-client": "node --max-old-space-size=4095 ./node_modules/gulp/bin/gulp.js watch-client",
    "watch-clientd": "deemon yarn watch-client",
    "kill-watch-clientd": "deemon --kill yarn watch-client",
    "watch-extensions": "node --max-old-space-size=4095 ./node_modules/gulp/bin/gulp.js watch-extensions watch-extension-media",
    "watch-extensionsd": "deemon yarn watch-extensions",
    "kill-watch-extensionsd": "deemon --kill yarn watch-extensions",
    "precommit": "node build/hygiene.js",
    "gulp": "node --max-old-space-size=8192 ./node_modules/gulp/bin/gulp.js",
    "electron": "node build/lib/electron",
    "7z": "7z",
    "update-grammars": "node build/npm/update-all-grammars.mjs",
    "update-localization-extension": "node build/npm/update-localization-extension.js",
    "smoketest": "node build/lib/preLaunch.js && cd test/smoke && yarn compile && node test/index.js",
    "smoketest-no-compile": "cd test/smoke && node test/index.js",
    "download-builtin-extensions": "node build/lib/builtInExtensions.js",
    "download-builtin-extensions-cg": "node build/lib/builtInExtensionsCG.js",
    "monaco-compile-check": "tsc -p src/tsconfig.monaco.json --noEmit",
    "tsec-compile-check": "node node_modules/tsec/bin/tsec -p src/tsconfig.tsec.json",
    "vscode-dts-compile-check": "tsc -p src/tsconfig.vscode-dts.json && tsc -p src/tsconfig.vscode-proposed-dts.json",
    "valid-layers-check": "node build/lib/layersChecker.js",
    "update-distro": "node build/npm/update-distro.mjs",
    "web": "echo 'yarn web' is replaced by './scripts/code-server' or './scripts/code-web'",
    "compile-cli": "gulp compile-cli",
    "compile-web": "node --max-old-space-size=4095 ./node_modules/gulp/bin/gulp.js compile-web",
    "watch-web": "node --max-old-space-size=4095 ./node_modules/gulp/bin/gulp.js watch-web",
    "watch-cli": "node --max-old-space-size=4095 ./node_modules/gulp/bin/gulp.js watch-cli",
    "eslint": "node build/eslint",
    "stylelint": "node build/stylelint",
    "playwright-install": "node build/azure-pipelines/common/installPlaywright.js",
<<<<<<< HEAD
    "compile-build": "node --max_old_space_size=4095 ./node_modules/gulp/bin/gulp.js compile-build",
    "compile-extensions-build": "node --max_old_space_size=4095 ./node_modules/gulp/bin/gulp.js compile-extensions-build",
    "minify-vscode": "node --max_old_space_size=4095 ./node_modules/gulp/bin/gulp.js minify-vscode",
    "minify-vscode-reh": "node --max_old_space_size=4095 ./node_modules/gulp/bin/gulp.js minify-vscode-reh",
    "minify-vscode-reh-web": "node --max_old_space_size=4095 ./node_modules/gulp/bin/gulp.js minify-vscode-reh-web",
    "hygiene": "node --max_old_space_size=4095 ./node_modules/gulp/bin/gulp.js hygiene",
    "core-ci": "node --max_old_space_size=4095 ./node_modules/gulp/bin/gulp.js core-ci",
    "extensions-ci": "node --max_old_space_size=4095 ./node_modules/gulp/bin/gulp.js extensions-ci",
    "webview-generate-csp-hash": "npx github:apaatsio/csp-hash-from-html csp-hash ./src/vs/workbench/contrib/webview/browser/pre/index.html",
    "generate-tree-sitter-wasm": "npx tree-sitter build-wasm node_modules/tree-sitter-typescript/typescript"
=======
    "compile-build": "node --max-old-space-size=4095 ./node_modules/gulp/bin/gulp.js compile-build",
    "compile-extensions-build": "node --max-old-space-size=4095 ./node_modules/gulp/bin/gulp.js compile-extensions-build",
    "minify-vscode": "node --max-old-space-size=4095 ./node_modules/gulp/bin/gulp.js minify-vscode",
    "minify-vscode-reh": "node --max-old-space-size=4095 ./node_modules/gulp/bin/gulp.js minify-vscode-reh",
    "minify-vscode-reh-web": "node --max-old-space-size=4095 ./node_modules/gulp/bin/gulp.js minify-vscode-reh-web",
    "hygiene": "node --max-old-space-size=4095 ./node_modules/gulp/bin/gulp.js hygiene",
    "core-ci": "node --max-old-space-size=8095 ./node_modules/gulp/bin/gulp.js core-ci",
    "core-ci-pr": "node --max-old-space-size=4095 ./node_modules/gulp/bin/gulp.js core-ci-pr",
    "extensions-ci": "node --max-old-space-size=8095 ./node_modules/gulp/bin/gulp.js extensions-ci",
    "extensions-ci-pr": "node --max-old-space-size=4095 ./node_modules/gulp/bin/gulp.js extensions-ci-pr",
    "perf": "node scripts/code-perf.js",
    "update-build-ts-version": "yarn add typescript@next && tsc -p ./build/tsconfig.build.json"
>>>>>>> 44635561
  },
  "dependencies": {
    "@microsoft/1ds-core-js": "^3.2.13",
    "@microsoft/1ds-post-js": "^3.2.13",
    "@parcel/watcher": "2.1.0",
    "@vscode/iconv-lite-umd": "0.7.0",
    "@vscode/policy-watcher": "^1.1.4",
    "@vscode/proxy-agent": "^0.19.0",
    "@vscode/ripgrep": "^1.15.9",
    "@vscode/spdlog": "^0.15.0",
    "@vscode/sqlite3": "5.1.6-vscode",
    "@vscode/sudo-prompt": "9.3.1",
    "@vscode/vscode-languagedetection": "1.0.21",
    "@vscode/windows-mutex": "^0.5.0",
    "@vscode/windows-process-tree": "^0.6.0",
    "@vscode/windows-registry": "^1.1.0",
    "@xterm/addon-canvas": "0.7.0-beta.12",
    "@xterm/addon-image": "0.8.0-beta.12",
    "@xterm/addon-search": "0.15.0-beta.12",
    "@xterm/addon-serialize": "0.13.0-beta.12",
    "@xterm/addon-unicode11": "0.8.0-beta.12",
    "@xterm/addon-webgl": "0.18.0-beta.12",
    "@xterm/headless": "5.5.0-beta.12",
    "@xterm/xterm": "5.5.0-beta.12",
    "graceful-fs": "4.2.11",
    "http-proxy-agent": "^7.0.0",
    "https-proxy-agent": "^7.0.2",
    "jschardet": "3.0.0",
    "kerberos": "^2.0.1",
    "minimist": "^1.2.6",
    "native-is-elevated": "0.7.0",
    "native-keymap": "^3.3.4",
    "native-watchdog": "^1.4.1",
    "node-pty": "1.1.0-beta11",
    "tas-client-umd": "0.1.8",
    "v8-inspect-profiler": "^0.1.1",
    "vscode-oniguruma": "1.7.0",
    "vscode-regexpp": "^3.1.0",
<<<<<<< HEAD
    "vscode-textmate": "7.0.1",
    "web-tree-sitter": "^0.20.7",
    "xterm": "5.1.0-beta.13",
    "xterm-addon-canvas": "0.3.0-beta.1",
    "xterm-addon-search": "0.11.0-beta.1",
    "xterm-addon-serialize": "0.9.0-beta.2",
    "xterm-addon-unicode11": "0.5.0-beta.1",
    "xterm-addon-webgl": "0.14.0-beta.8",
    "xterm-headless": "5.1.0-beta.13",
    "yauzl": "^2.9.2",
=======
    "vscode-textmate": "9.0.0",
    "yauzl": "^3.0.0",
>>>>>>> 44635561
    "yazl": "^2.4.3"
  },
  "devDependencies": {
    "@playwright/test": "^1.40.1",
    "@swc/core": "1.3.62",
    "@types/cookie": "^0.3.3",
    "@types/debug": "^4.1.5",
    "@types/graceful-fs": "4.1.2",
    "@types/gulp-svgmin": "^1.2.1",
    "@types/http-proxy-agent": "^2.0.1",
    "@types/kerberos": "^1.1.2",
    "@types/minimist": "^1.2.1",
    "@types/mocha": "^9.1.1",
    "@types/node": "18.x",
    "@types/sinon": "^10.0.2",
    "@types/sinon-test": "^2.4.2",
    "@types/trusted-types": "^1.0.6",
    "@types/vscode-notebook-renderer": "^1.72.0",
    "@types/webpack": "^5.28.5",
    "@types/wicg-file-system-access": "^2020.9.6",
    "@types/windows-foreground-love": "^0.3.0",
    "@types/winreg": "^1.2.30",
    "@types/yauzl": "^2.10.0",
    "@types/yazl": "^2.4.2",
    "@typescript-eslint/eslint-plugin": "^6.21.0",
    "@typescript-eslint/experimental-utils": "^5.57.0",
    "@typescript-eslint/parser": "^6.21.0",
    "@vscode/gulp-electron": "^1.36.0",
    "@vscode/l10n-dev": "0.0.30",
    "@vscode/telemetry-extractor": "^1.10.2",
    "@vscode/test-cli": "^0.0.6",
    "@vscode/test-electron": "^2.3.8",
    "@vscode/test-web": "^0.0.50",
    "@vscode/v8-heap-parser": "^0.1.0",
    "@vscode/vscode-perf": "^0.0.14",
    "ansi-colors": "^3.2.3",
    "asar": "^3.0.3",
    "chromium-pickle-js": "^0.2.0",
    "cookie": "^0.4.0",
    "copy-webpack-plugin": "^11.0.0",
    "css-loader": "^6.9.1",
    "cssnano": "^6.0.3",
    "debounce": "^1.0.0",
    "deemon": "^1.8.0",
    "electron": "28.2.8",
    "eslint": "8.36.0",
    "eslint-plugin-header": "3.1.1",
    "eslint-plugin-jsdoc": "^46.5.0",
    "eslint-plugin-local": "^1.0.0",
    "event-stream": "3.3.4",
    "fancy-log": "^1.3.3",
    "file-loader": "^6.2.0",
    "glob": "^5.0.13",
    "gulp": "^4.0.0",
    "gulp-azure-storage": "^0.12.1",
    "gulp-bom": "^3.0.0",
    "gulp-buffer": "0.0.2",
    "gulp-concat": "^2.6.1",
    "gulp-eslint": "^5.0.0",
    "gulp-filter": "^5.1.0",
    "gulp-flatmap": "^1.0.2",
    "gulp-gunzip": "^1.0.0",
    "gulp-gzip": "^1.4.2",
    "gulp-json-editor": "^2.5.0",
    "gulp-plumber": "^1.2.0",
    "gulp-rename": "^1.2.0",
    "gulp-replace": "^0.5.4",
    "gulp-sourcemaps": "^3.0.0",
    "gulp-svgmin": "^4.1.0",
    "gulp-untar": "^0.0.7",
    "husky": "^0.13.1",
    "innosetup": "6.0.5",
    "istanbul-lib-coverage": "^3.2.0",
    "istanbul-lib-instrument": "^6.0.1",
    "istanbul-lib-report": "^3.0.0",
    "istanbul-lib-source-maps": "^4.0.1",
    "istanbul-reports": "^3.1.5",
    "lazy.js": "^0.4.2",
    "merge-options": "^1.0.1",
    "mime": "^1.4.1",
    "minimatch": "^3.0.4",
    "minimist": "^1.2.6",
    "mkdirp": "^1.0.4",
    "mocha": "^10.2.0",
    "mocha-junit-reporter": "^2.2.1",
    "mocha-multi-reporters": "^1.5.1",
    "npm-run-all": "^4.1.5",
    "opn": "^6.0.0",
    "p-all": "^1.0.0",
    "path-browserify": "^1.0.1",
    "postcss": "^8.4.33",
    "postcss-nesting": "^12.0.2",
    "pump": "^1.0.1",
    "rcedit": "^1.1.0",
    "rimraf": "^2.2.8",
    "sinon": "^12.0.1",
    "sinon-test": "^3.1.3",
    "source-map": "0.6.1",
    "source-map-support": "^0.3.2",
<<<<<<< HEAD
    "style-loader": "^1.3.0",
    "tree-sitter-cli": "^0.20.6",
    "tree-sitter-typescript": "^0.20.1",
    "ts-loader": "^9.2.7",
=======
    "style-loader": "^3.3.2",
    "ts-loader": "^9.4.2",
>>>>>>> 44635561
    "ts-node": "^10.9.1",
    "tsec": "0.2.7",
    "typescript": "^5.5.0-dev.20240408",
    "typescript-formatter": "7.1.0",
    "util": "^0.12.4",
    "vscode-nls-dev": "^3.3.1",
    "webpack": "^5.91.0",
    "webpack-cli": "^5.1.4",
    "webpack-stream": "^7.0.0",
    "xml2js": "^0.5.0",
    "yaserver": "^0.4.0"
  },
  "repository": {
    "type": "git",
    "url": "https://github.com/microsoft/vscode.git"
  },
  "bugs": {
    "url": "https://github.com/microsoft/vscode/issues"
  },
  "optionalDependencies": {
    "windows-foreground-love": "0.5.0"
  }
}<|MERGE_RESOLUTION|>--- conflicted
+++ resolved
@@ -53,18 +53,6 @@
     "eslint": "node build/eslint",
     "stylelint": "node build/stylelint",
     "playwright-install": "node build/azure-pipelines/common/installPlaywright.js",
-<<<<<<< HEAD
-    "compile-build": "node --max_old_space_size=4095 ./node_modules/gulp/bin/gulp.js compile-build",
-    "compile-extensions-build": "node --max_old_space_size=4095 ./node_modules/gulp/bin/gulp.js compile-extensions-build",
-    "minify-vscode": "node --max_old_space_size=4095 ./node_modules/gulp/bin/gulp.js minify-vscode",
-    "minify-vscode-reh": "node --max_old_space_size=4095 ./node_modules/gulp/bin/gulp.js minify-vscode-reh",
-    "minify-vscode-reh-web": "node --max_old_space_size=4095 ./node_modules/gulp/bin/gulp.js minify-vscode-reh-web",
-    "hygiene": "node --max_old_space_size=4095 ./node_modules/gulp/bin/gulp.js hygiene",
-    "core-ci": "node --max_old_space_size=4095 ./node_modules/gulp/bin/gulp.js core-ci",
-    "extensions-ci": "node --max_old_space_size=4095 ./node_modules/gulp/bin/gulp.js extensions-ci",
-    "webview-generate-csp-hash": "npx github:apaatsio/csp-hash-from-html csp-hash ./src/vs/workbench/contrib/webview/browser/pre/index.html",
-    "generate-tree-sitter-wasm": "npx tree-sitter build-wasm node_modules/tree-sitter-typescript/typescript"
-=======
     "compile-build": "node --max-old-space-size=4095 ./node_modules/gulp/bin/gulp.js compile-build",
     "compile-extensions-build": "node --max-old-space-size=4095 ./node_modules/gulp/bin/gulp.js compile-extensions-build",
     "minify-vscode": "node --max-old-space-size=4095 ./node_modules/gulp/bin/gulp.js minify-vscode",
@@ -76,8 +64,8 @@
     "extensions-ci": "node --max-old-space-size=8095 ./node_modules/gulp/bin/gulp.js extensions-ci",
     "extensions-ci-pr": "node --max-old-space-size=4095 ./node_modules/gulp/bin/gulp.js extensions-ci-pr",
     "perf": "node scripts/code-perf.js",
-    "update-build-ts-version": "yarn add typescript@next && tsc -p ./build/tsconfig.build.json"
->>>>>>> 44635561
+    "update-build-ts-version": "yarn add typescript@next && tsc -p ./build/tsconfig.build.json",
+    "generate-tree-sitter-wasm": "npx tree-sitter build-wasm node_modules/tree-sitter-typescript/typescript"
   },
   "dependencies": {
     "@microsoft/1ds-core-js": "^3.2.13",
@@ -116,21 +104,9 @@
     "v8-inspect-profiler": "^0.1.1",
     "vscode-oniguruma": "1.7.0",
     "vscode-regexpp": "^3.1.0",
-<<<<<<< HEAD
-    "vscode-textmate": "7.0.1",
+    "vscode-textmate": "9.0.0",
     "web-tree-sitter": "^0.20.7",
-    "xterm": "5.1.0-beta.13",
-    "xterm-addon-canvas": "0.3.0-beta.1",
-    "xterm-addon-search": "0.11.0-beta.1",
-    "xterm-addon-serialize": "0.9.0-beta.2",
-    "xterm-addon-unicode11": "0.5.0-beta.1",
-    "xterm-addon-webgl": "0.14.0-beta.8",
-    "xterm-headless": "5.1.0-beta.13",
-    "yauzl": "^2.9.2",
-=======
-    "vscode-textmate": "9.0.0",
     "yauzl": "^3.0.0",
->>>>>>> 44635561
     "yazl": "^2.4.3"
   },
   "devDependencies": {
@@ -230,15 +206,10 @@
     "sinon-test": "^3.1.3",
     "source-map": "0.6.1",
     "source-map-support": "^0.3.2",
-<<<<<<< HEAD
     "style-loader": "^1.3.0",
     "tree-sitter-cli": "^0.20.6",
     "tree-sitter-typescript": "^0.20.1",
     "ts-loader": "^9.2.7",
-=======
-    "style-loader": "^3.3.2",
-    "ts-loader": "^9.4.2",
->>>>>>> 44635561
     "ts-node": "^10.9.1",
     "tsec": "0.2.7",
     "typescript": "^5.5.0-dev.20240408",
