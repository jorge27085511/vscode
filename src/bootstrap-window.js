/*---------------------------------------------------------------------------------------------
 *  Copyright (c) Microsoft Corporation. All rights reserved.
 *  Licensed under the MIT License. See License.txt in the project root for license information.
 *--------------------------------------------------------------------------------------------*/

/// <reference path="typings/require.d.ts" />

//@ts-check
'use strict';

/**
 * @import { ISandboxConfiguration } from './vs/base/parts/sandbox/common/sandboxTypes'
 * @typedef {any} LoaderConfig
 */

/* eslint-disable no-restricted-globals,  */

// ESM-comment-begin
const isESM = false;
// ESM-comment-end
// ESM-uncomment-begin
// const isESM = true;
// ESM-uncomment-end


// ESM-comment-begin
const isESM = false;
// ESM-comment-end
// ESM-uncomment-begin
// const isESM = true;
// ESM-uncomment-end


// Simple module style to support node.js and browser environments
(function (factory) {

	// Node.js
	if (typeof exports === 'object') {
		module.exports = factory();
	}

	// Browser
	else {
		// @ts-ignore
		globalThis.MonacoBootstrapWindow = factory();
	}
}(function () {
	const bootstrapLib = bootstrap();
	const preloadGlobals = sandboxGlobals();
	const safeProcess = preloadGlobals.process;

	/**
	 * @param {string[]} modulePaths
	 * @param {(result: unknown, configuration: ISandboxConfiguration) => Promise<unknown> | undefined} resultCallback
	 * @param {{
	 *  configureDeveloperSettings?: (config: ISandboxConfiguration) => {
	 * 		forceDisableShowDevtoolsOnError?: boolean,
	 * 		forceEnableDeveloperKeybindings?: boolean,
	 * 		disallowReloadKeybinding?: boolean,
	 * 		removeDeveloperKeybindingsAfterLoad?: boolean
	 * 	},
	 * 	canModifyDOM?: (config: ISandboxConfiguration) => void,
	 * 	beforeLoaderConfig?: (loaderConfig: object) => void,
	 *  beforeRequire?: (config: ISandboxConfiguration) => void
	 * }} [options]
	 */
	async function load(modulePaths, resultCallback, options) {

		// Await window configuration from preload
		const timeout = setTimeout(() => { console.error(`[resolve window config] Could not resolve window configuration within 10 seconds, but will continue to wait...`); }, 10000);
		performance.mark('code/willWaitForWindowConfig');
		/** @type {ISandboxConfiguration} */
		const configuration = await preloadGlobals.context.resolveConfiguration();
		performance.mark('code/didWaitForWindowConfig');
		clearTimeout(timeout);

		// Signal DOM modifications are now OK
		if (typeof options?.canModifyDOM === 'function') {
			options.canModifyDOM(configuration);
		}

		// Developer settings
		const {
			forceEnableDeveloperKeybindings,
			disallowReloadKeybinding,
			removeDeveloperKeybindingsAfterLoad
		} = typeof options?.configureDeveloperSettings === 'function' ? options.configureDeveloperSettings(configuration) : {
			forceEnableDeveloperKeybindings: false,
			disallowReloadKeybinding: false,
			removeDeveloperKeybindingsAfterLoad: false
		};
		const isDev = !!safeProcess.env['VSCODE_DEV'];
		const enableDeveloperKeybindings = isDev || forceEnableDeveloperKeybindings;
		/**
		 * @type {() => void | undefined}
		 */
		let developerDeveloperKeybindingsDisposable;
		if (enableDeveloperKeybindings) {
			developerDeveloperKeybindingsDisposable = registerDeveloperKeybindings(disallowReloadKeybinding);
		}

		// VSCODE_GLOBALS: NLS
		globalThis._VSCODE_NLS_MESSAGES = configuration.nls.messages;
		globalThis._VSCODE_NLS_LANGUAGE = configuration.nls.language;
		let language = configuration.nls.language || 'en';
		if (language === 'zh-tw') {
			language = 'zh-Hant';
		} else if (language === 'zh-cn') {
			language = 'zh-Hans';
		}

		window.document.documentElement.setAttribute('lang', language);

		window['MonacoEnvironment'] = {};

<<<<<<< HEAD

		if (isESM) {
			// Signal before require()
			if (typeof options?.beforeRequire === 'function') {
				options.beforeRequire(configuration);
			}

			const fileRoot = `${configuration.appRoot}/out`;
			globalThis._VSCODE_FILE_ROOT = fileRoot;


=======
		if (isESM) {

			// Signal before require()
			if (typeof options?.beforeRequire === 'function') {
				options.beforeRequire(configuration);
			}

			const fileRoot = `${configuration.appRoot}/out`;
			globalThis._VSCODE_FILE_ROOT = fileRoot;

>>>>>>> 16654e61
			// DEV ---------------------------------------------------------------------------------------
			// DEV: This is for development and enables loading CSS via import-statements via import-maps.
			// DEV: For each CSS modules that we have we defined an entry in the import map that maps to
			// DEV: a blob URL that loads the CSS via a dynamic @import-rule.
			// DEV ---------------------------------------------------------------------------------------
			if (configuration.cssModules) {
				performance.mark('code/willAddCssLoader');

				const style = document.createElement('style');
				style.type = 'text/css';
				style.media = 'screen';
				style.id = 'vscode-css-loading';
				document.head.appendChild(style);

				globalThis._VSCODE_CSS_LOAD = function (url) {
					style.textContent += `@import url(${url});\n`;
				};

				const baseUrl = new URL(`vscode-file://vscode-app${fileRoot}/`);
				/**
				 * @type { { imports: Record<string, string> }}
				 */
				const importMap = { imports: {} };
				for (const cssModule of configuration.cssModules) {
					const cssUrl = new URL(cssModule, baseUrl).href;
					const jsSrc = `globalThis._VSCODE_CSS_LOAD('${cssUrl}');\n`;
					const blob = new Blob([jsSrc], { type: 'application/javascript' });
					importMap.imports[cssUrl] = URL.createObjectURL(blob);
				}

				const ttp = window.trustedTypes?.createPolicy('vscode-bootstrapImportMap', { createScript(value) { return value; }, });
				const importMapSrc = JSON.stringify(importMap, undefined, 2);
				const importMapScript = document.createElement('script');
				importMapScript.type = 'importmap';
				importMapScript.setAttribute('nonce', '0c6a828f1297');
				// @ts-ignore
				importMapScript.textContent = ttp?.createScript(importMapSrc) ?? importMapSrc;
				document.head.appendChild(importMapScript);

				performance.mark('code/didAddCssLoader');
			}

			const result = Promise.all(modulePaths.map(modulePath => {
				if (modulePath.includes('vs/css!')) {
					// ESM/CSS when seeing the old `vs/css!` prefix we use that as a signal to
					// load CSS via a <link> tag
					const cssModule = modulePath.replace('vs/css!', '');
					const link = document.createElement('link');
					link.rel = 'stylesheet';
					link.href = `${configuration.appRoot}/out/${cssModule}.css`;
					document.head.appendChild(link);
					return Promise.resolve();

				} else {
					// ESM/JS module loading
					return import(`${configuration.appRoot}/out/${modulePath}.js`);
				}
			}));
<<<<<<< HEAD

			result.then((res) => invokeResult(res[0]), onUnexpectedError);
		} else {
			/**
			 * @typedef {any} LoaderConfig
			 */
			/** @type {LoaderConfig} */
			const loaderConfig = {
				baseUrl: `${bootstrapLib.fileUriFromPath(configuration.appRoot, { isWindows: safeProcess.platform === 'win32', scheme: 'vscode-file', fallbackAuthority: 'vscode-app' })}/out`,
				preferScriptTags: true
			};

			// use a trusted types policy when loading via script tags
			loaderConfig.trustedTypesPolicy = window.trustedTypes?.createPolicy('amdLoader', {
				createScriptURL(value) {
					if (value.startsWith(window.location.origin)) {
						return value;
					}
					throw new Error(`Invalid script url: ${value}`);
				}
			});

			// Teach the loader the location of the node modules we use in renderers
			// This will enable to load these modules via <script> tags instead of
			// using a fallback such as node.js require which does not exist in sandbox
			const baseNodeModulesPath = isDev ? '../node_modules' : '../node_modules.asar';
			loaderConfig.paths = {
				'vscode-textmate': `${baseNodeModulesPath}/vscode-textmate/release/main.js`,
				'vscode-oniguruma': `${baseNodeModulesPath}/vscode-oniguruma/release/main.js`,
				'vsda': `${baseNodeModulesPath}/vsda/index.js`,
				'@xterm/xterm': `${baseNodeModulesPath}/@xterm/xterm/lib/xterm.js`,
				'@xterm/addon-clipboard': `${baseNodeModulesPath}/@xterm/addon-clipboard/lib/addon-clipboard.js`,
				'@xterm/addon-image': `${baseNodeModulesPath}/@xterm/addon-image/lib/addon-image.js`,
				'@xterm/addon-search': `${baseNodeModulesPath}/@xterm/addon-search/lib/addon-search.js`,
				'@xterm/addon-serialize': `${baseNodeModulesPath}/@xterm/addon-serialize/lib/addon-serialize.js`,
				'@xterm/addon-unicode11': `${baseNodeModulesPath}/@xterm/addon-unicode11/lib/addon-unicode11.js`,
				'@xterm/addon-webgl': `${baseNodeModulesPath}/@xterm/addon-webgl/lib/addon-webgl.js`,
				'@vscode/iconv-lite-umd': `${baseNodeModulesPath}/@vscode/iconv-lite-umd/lib/iconv-lite-umd.js`,
				'jschardet': `${baseNodeModulesPath}/jschardet/dist/jschardet.min.js`,
				'@vscode/vscode-languagedetection': `${baseNodeModulesPath}/@vscode/vscode-languagedetection/dist/lib/index.js`,
				'vscode-regexp-languagedetection': `${baseNodeModulesPath}/vscode-regexp-languagedetection/dist/index.js`,
				'tas-client-umd': `${baseNodeModulesPath}/tas-client-umd/lib/tas-client-umd.js`
			};

			// Signal before require.config()
			if (typeof options?.beforeLoaderConfig === 'function') {
				options.beforeLoaderConfig(loaderConfig);
			}

=======

			result.then((res) => invokeResult(res[0]), onUnexpectedError);
		} else {

			/** @type {LoaderConfig} */
			const loaderConfig = {
				baseUrl: `${bootstrapLib.fileUriFromPath(configuration.appRoot, { isWindows: safeProcess.platform === 'win32', scheme: 'vscode-file', fallbackAuthority: 'vscode-app' })}/out`,
				preferScriptTags: true
			};

			// use a trusted types policy when loading via script tags
			loaderConfig.trustedTypesPolicy = window.trustedTypes?.createPolicy('amdLoader', {
				createScriptURL(value) {
					if (value.startsWith(window.location.origin)) {
						return value;
					}
					throw new Error(`Invalid script url: ${value}`);
				}
			});

			// Teach the loader the location of the node modules we use in renderers
			// This will enable to load these modules via <script> tags instead of
			// using a fallback such as node.js require which does not exist in sandbox
			const baseNodeModulesPath = isDev ? '../node_modules' : '../node_modules.asar';
			loaderConfig.paths = {
				'vscode-textmate': `${baseNodeModulesPath}/vscode-textmate/release/main.js`,
				'vscode-oniguruma': `${baseNodeModulesPath}/vscode-oniguruma/release/main.js`,
				'vsda': `${baseNodeModulesPath}/vsda/index.js`,
				'@xterm/xterm': `${baseNodeModulesPath}/@xterm/xterm/lib/xterm.js`,
				'@xterm/addon-clipboard': `${baseNodeModulesPath}/@xterm/addon-clipboard/lib/addon-clipboard.js`,
				'@xterm/addon-image': `${baseNodeModulesPath}/@xterm/addon-image/lib/addon-image.js`,
				'@xterm/addon-search': `${baseNodeModulesPath}/@xterm/addon-search/lib/addon-search.js`,
				'@xterm/addon-serialize': `${baseNodeModulesPath}/@xterm/addon-serialize/lib/addon-serialize.js`,
				'@xterm/addon-unicode11': `${baseNodeModulesPath}/@xterm/addon-unicode11/lib/addon-unicode11.js`,
				'@xterm/addon-webgl': `${baseNodeModulesPath}/@xterm/addon-webgl/lib/addon-webgl.js`,
				'@vscode/iconv-lite-umd': `${baseNodeModulesPath}/@vscode/iconv-lite-umd/lib/iconv-lite-umd.js`,
				'jschardet': `${baseNodeModulesPath}/jschardet/dist/jschardet.min.js`,
				'@vscode/vscode-languagedetection': `${baseNodeModulesPath}/@vscode/vscode-languagedetection/dist/lib/index.js`,
				'vscode-regexp-languagedetection': `${baseNodeModulesPath}/vscode-regexp-languagedetection/dist/index.js`,
				'tas-client-umd': `${baseNodeModulesPath}/tas-client-umd/lib/tas-client-umd.js`
			};

			// Signal before require.config()
			if (typeof options?.beforeLoaderConfig === 'function') {
				options.beforeLoaderConfig(loaderConfig);
			}

>>>>>>> 16654e61
			// Configure loader
			require.config(loaderConfig);

			// Signal before require()
			if (typeof options?.beforeRequire === 'function') {
				options.beforeRequire(configuration);
			}

			// Actually require the main module as specified
			require(modulePaths, invokeResult, onUnexpectedError);
		}

		/**
		 * @param {any} firstModule
		 */
		async function invokeResult(firstModule) {
			try {

				// Callback only after process environment is resolved
				const callbackResult = resultCallback(firstModule, configuration);
				if (callbackResult instanceof Promise) {
					await callbackResult;

					if (developerDeveloperKeybindingsDisposable && removeDeveloperKeybindingsAfterLoad) {
						developerDeveloperKeybindingsDisposable();
					}
				}
			} catch (error) {
				onUnexpectedError(error, enableDeveloperKeybindings);
			}
		}
	}

	/**
	 * @param {boolean | undefined} disallowReloadKeybinding
	 * @returns {() => void}
	 */
	function registerDeveloperKeybindings(disallowReloadKeybinding) {
		const ipcRenderer = preloadGlobals.ipcRenderer;

		const extractKey =
			/**
			 * @param {KeyboardEvent} e
			 */
			function (e) {
				return [
					e.ctrlKey ? 'ctrl-' : '',
					e.metaKey ? 'meta-' : '',
					e.altKey ? 'alt-' : '',
					e.shiftKey ? 'shift-' : '',
					e.keyCode
				].join('');
			};

		// Devtools & reload support
		const TOGGLE_DEV_TOOLS_KB = (safeProcess.platform === 'darwin' ? 'meta-alt-73' : 'ctrl-shift-73'); // mac: Cmd-Alt-I, rest: Ctrl-Shift-I
		const TOGGLE_DEV_TOOLS_KB_ALT = '123'; // F12
		const RELOAD_KB = (safeProcess.platform === 'darwin' ? 'meta-82' : 'ctrl-82'); // mac: Cmd-R, rest: Ctrl-R

		/** @type {((e: KeyboardEvent) => void) | undefined} */
		let listener = function (e) {
			const key = extractKey(e);
			if (key === TOGGLE_DEV_TOOLS_KB || key === TOGGLE_DEV_TOOLS_KB_ALT) {
				ipcRenderer.send('vscode:toggleDevTools');
			} else if (key === RELOAD_KB && !disallowReloadKeybinding) {
				ipcRenderer.send('vscode:reloadWindow');
			}
		};

		window.addEventListener('keydown', listener);

		return function () {
			if (listener) {
				window.removeEventListener('keydown', listener);
				listener = undefined;
			}
		};
	}

	/**
	 * @param {string | Error} error
	 * @param {boolean} [showDevtoolsOnError]
	 */
	function onUnexpectedError(error, showDevtoolsOnError) {
		if (showDevtoolsOnError) {
			const ipcRenderer = preloadGlobals.ipcRenderer;
			ipcRenderer.send('vscode:openDevTools');
		}

		console.error(`[uncaught exception]: ${error}`);

		if (error && typeof error !== 'string' && error.stack) {
			console.error(error.stack);
		}
	}

	/**
	 * @return {{ fileUriFromPath: (path: string, config: { isWindows?: boolean, scheme?: string, fallbackAuthority?: string }) => string; }}
	 */
	function bootstrap() {
		// @ts-ignore (defined in bootstrap.js)
		return window.MonacoBootstrap;
	}

	/**
	 * @return {typeof import('./vs/base/parts/sandbox/electron-sandbox/globals')}
	 */
	function sandboxGlobals() {
		// @ts-ignore (defined in globals.js)
		return window.vscode;
	}

	return {
		load
	};
}));<|MERGE_RESOLUTION|>--- conflicted
+++ resolved
@@ -21,15 +21,6 @@
 // ESM-uncomment-begin
 // const isESM = true;
 // ESM-uncomment-end
-
-
-// ESM-comment-begin
-const isESM = false;
-// ESM-comment-end
-// ESM-uncomment-begin
-// const isESM = true;
-// ESM-uncomment-end
-
 
 // Simple module style to support node.js and browser environments
 (function (factory) {
@@ -113,9 +104,8 @@
 
 		window['MonacoEnvironment'] = {};
 
-<<<<<<< HEAD
-
 		if (isESM) {
+
 			// Signal before require()
 			if (typeof options?.beforeRequire === 'function') {
 				options.beforeRequire(configuration);
@@ -124,19 +114,6 @@
 			const fileRoot = `${configuration.appRoot}/out`;
 			globalThis._VSCODE_FILE_ROOT = fileRoot;
 
-
-=======
-		if (isESM) {
-
-			// Signal before require()
-			if (typeof options?.beforeRequire === 'function') {
-				options.beforeRequire(configuration);
-			}
-
-			const fileRoot = `${configuration.appRoot}/out`;
-			globalThis._VSCODE_FILE_ROOT = fileRoot;
-
->>>>>>> 16654e61
 			// DEV ---------------------------------------------------------------------------------------
 			// DEV: This is for development and enables loading CSS via import-statements via import-maps.
 			// DEV: For each CSS modules that we have we defined an entry in the import map that maps to
@@ -195,13 +172,10 @@
 					return import(`${configuration.appRoot}/out/${modulePath}.js`);
 				}
 			}));
-<<<<<<< HEAD
 
 			result.then((res) => invokeResult(res[0]), onUnexpectedError);
 		} else {
-			/**
-			 * @typedef {any} LoaderConfig
-			 */
+
 			/** @type {LoaderConfig} */
 			const loaderConfig = {
 				baseUrl: `${bootstrapLib.fileUriFromPath(configuration.appRoot, { isWindows: safeProcess.platform === 'win32', scheme: 'vscode-file', fallbackAuthority: 'vscode-app' })}/out`,
@@ -245,55 +219,6 @@
 				options.beforeLoaderConfig(loaderConfig);
 			}
 
-=======
-
-			result.then((res) => invokeResult(res[0]), onUnexpectedError);
-		} else {
-
-			/** @type {LoaderConfig} */
-			const loaderConfig = {
-				baseUrl: `${bootstrapLib.fileUriFromPath(configuration.appRoot, { isWindows: safeProcess.platform === 'win32', scheme: 'vscode-file', fallbackAuthority: 'vscode-app' })}/out`,
-				preferScriptTags: true
-			};
-
-			// use a trusted types policy when loading via script tags
-			loaderConfig.trustedTypesPolicy = window.trustedTypes?.createPolicy('amdLoader', {
-				createScriptURL(value) {
-					if (value.startsWith(window.location.origin)) {
-						return value;
-					}
-					throw new Error(`Invalid script url: ${value}`);
-				}
-			});
-
-			// Teach the loader the location of the node modules we use in renderers
-			// This will enable to load these modules via <script> tags instead of
-			// using a fallback such as node.js require which does not exist in sandbox
-			const baseNodeModulesPath = isDev ? '../node_modules' : '../node_modules.asar';
-			loaderConfig.paths = {
-				'vscode-textmate': `${baseNodeModulesPath}/vscode-textmate/release/main.js`,
-				'vscode-oniguruma': `${baseNodeModulesPath}/vscode-oniguruma/release/main.js`,
-				'vsda': `${baseNodeModulesPath}/vsda/index.js`,
-				'@xterm/xterm': `${baseNodeModulesPath}/@xterm/xterm/lib/xterm.js`,
-				'@xterm/addon-clipboard': `${baseNodeModulesPath}/@xterm/addon-clipboard/lib/addon-clipboard.js`,
-				'@xterm/addon-image': `${baseNodeModulesPath}/@xterm/addon-image/lib/addon-image.js`,
-				'@xterm/addon-search': `${baseNodeModulesPath}/@xterm/addon-search/lib/addon-search.js`,
-				'@xterm/addon-serialize': `${baseNodeModulesPath}/@xterm/addon-serialize/lib/addon-serialize.js`,
-				'@xterm/addon-unicode11': `${baseNodeModulesPath}/@xterm/addon-unicode11/lib/addon-unicode11.js`,
-				'@xterm/addon-webgl': `${baseNodeModulesPath}/@xterm/addon-webgl/lib/addon-webgl.js`,
-				'@vscode/iconv-lite-umd': `${baseNodeModulesPath}/@vscode/iconv-lite-umd/lib/iconv-lite-umd.js`,
-				'jschardet': `${baseNodeModulesPath}/jschardet/dist/jschardet.min.js`,
-				'@vscode/vscode-languagedetection': `${baseNodeModulesPath}/@vscode/vscode-languagedetection/dist/lib/index.js`,
-				'vscode-regexp-languagedetection': `${baseNodeModulesPath}/vscode-regexp-languagedetection/dist/index.js`,
-				'tas-client-umd': `${baseNodeModulesPath}/tas-client-umd/lib/tas-client-umd.js`
-			};
-
-			// Signal before require.config()
-			if (typeof options?.beforeLoaderConfig === 'function') {
-				options.beforeLoaderConfig(loaderConfig);
-			}
-
->>>>>>> 16654e61
 			// Configure loader
 			require.config(loaderConfig);
 
