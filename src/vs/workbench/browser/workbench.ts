/*---------------------------------------------------------------------------------------------
 *  Copyright (c) Microsoft Corporation. All rights reserved.
 *  Licensed under the MIT License. See License.txt in the project root for license information.
 *--------------------------------------------------------------------------------------------*/

import 'vs/workbench/browser/style';
import { localize } from 'vs/nls';
import { runWhenWindowIdle } from 'vs/base/browser/dom';
import { Event, Emitter, setGlobalLeakWarningThreshold } from 'vs/base/common/event';
import { RunOnceScheduler, timeout } from 'vs/base/common/async';
import { isFirefox, isSafari, isChrome } from 'vs/base/browser/browser';
import { mark } from 'vs/base/common/performance';
import { onUnexpectedError, setUnexpectedErrorHandler } from 'vs/base/common/errors';
import { Registry } from 'vs/platform/registry/common/platform';
import { isWindows, isLinux, isWeb, isNative, isMacintosh } from 'vs/base/common/platform';
import { IWorkbenchContributionsRegistry, Extensions as WorkbenchExtensions } from 'vs/workbench/common/contributions';
import { IEditorFactoryRegistry, EditorExtensions } from 'vs/workbench/common/editor';
import { getSingletonServiceDescriptors } from 'vs/platform/instantiation/common/extensions';
import { Position, Parts, IWorkbenchLayoutService, positionToString } from 'vs/workbench/services/layout/browser/layoutService';
import { IStorageService, WillSaveStateReason, StorageScope, StorageTarget } from 'vs/platform/storage/common/storage';
import { IConfigurationChangeEvent, IConfigurationService } from 'vs/platform/configuration/common/configuration';
import { IInstantiationService } from 'vs/platform/instantiation/common/instantiation';
import { ServiceCollection } from 'vs/platform/instantiation/common/serviceCollection';
import { LifecyclePhase, ILifecycleService, WillShutdownEvent } from 'vs/workbench/services/lifecycle/common/lifecycle';
import { INotificationService } from 'vs/platform/notification/common/notification';
import { NotificationService } from 'vs/workbench/services/notification/common/notificationService';
import { NotificationsCenter } from 'vs/workbench/browser/parts/notifications/notificationsCenter';
import { NotificationsAlerts } from 'vs/workbench/browser/parts/notifications/notificationsAlerts';
import { NotificationsStatus } from 'vs/workbench/browser/parts/notifications/notificationsStatus';
import { NotificationsTelemetry } from 'vs/workbench/browser/parts/notifications/notificationsTelemetry';
import { registerNotificationCommands } from 'vs/workbench/browser/parts/notifications/notificationsCommands';
import { NotificationsToasts } from 'vs/workbench/browser/parts/notifications/notificationsToasts';
import { setARIAContainer } from 'vs/base/browser/ui/aria/aria';
import { FontMeasurements } from 'vs/editor/browser/config/fontMeasurements';
import { BareFontInfo } from 'vs/editor/common/config/fontInfo';
import { ILogService } from 'vs/platform/log/common/log';
import { toErrorMessage } from 'vs/base/common/errorMessage';
import { WorkbenchContextKeysHandler } from 'vs/workbench/browser/contextkeys';
import { coalesce } from 'vs/base/common/arrays';
import { InstantiationService } from 'vs/platform/instantiation/common/instantiationService';
import { Layout } from 'vs/workbench/browser/layout';
import { IHostService } from 'vs/workbench/services/host/browser/host';
import { IDialogService } from 'vs/platform/dialogs/common/dialogs';
import { mainWindow } from 'vs/base/browser/window';
import { PixelRatio } from 'vs/base/browser/pixelRatio';
import { IHoverService, WorkbenchHoverDelegate } from 'vs/platform/hover/browser/hover';
import { setHoverDelegateFactory } from 'vs/base/browser/ui/hover/hoverDelegateFactory';
import { setBaseLayerHoverDelegate } from 'vs/base/browser/ui/hover/hoverDelegate2';
import { AccessibilityProgressSignalScheduler } from 'vs/platform/accessibilitySignal/browser/progressAccessibilitySignalScheduler';
import { setProgressAcccessibilitySignalScheduler } from 'vs/base/browser/ui/progressbar/progressAccessibilitySignal';
import { AccessibleViewRegistry } from 'vs/platform/accessibility/browser/accessibleViewRegistry';
import { NotificationAccessibleView } from 'vs/workbench/browser/parts/notifications/notificationAccessibleView';
import { isESM } from 'vs/base/common/amd';

export interface IWorkbenchOptions {

	/**
	 * Extra classes to be added to the workbench container.
	 */
	extraClasses?: string[];
}

export class Workbench extends Layout {

	private readonly _onWillShutdown = this._register(new Emitter<WillShutdownEvent>());
	readonly onWillShutdown = this._onWillShutdown.event;

	private readonly _onDidShutdown = this._register(new Emitter<void>());
	readonly onDidShutdown = this._onDidShutdown.event;

	constructor(
		parent: HTMLElement,
		private readonly options: IWorkbenchOptions | undefined,
		private readonly serviceCollection: ServiceCollection,
		logService: ILogService
	) {
		super(parent);

		// Perf: measure workbench startup time
		mark('code/willStartWorkbench');

		this.registerErrorHandler(logService);
	}

	private registerErrorHandler(logService: ILogService): void {

		// Listen on unhandled rejection events
		// Note: intentionally not registered as disposable to handle
		//       errors that can occur during shutdown phase.
		mainWindow.addEventListener('unhandledrejection', (event) => {

			// See https://developer.mozilla.org/en-US/docs/Web/API/PromiseRejectionEvent
			onUnexpectedError(event.reason);

			// Prevent the printing of this event to the console
			event.preventDefault();
		});

		// Install handler for unexpected errors
		setUnexpectedErrorHandler(error => this.handleUnexpectedError(error, logService));

		// Inform user about loading issues from the loader
		if (!isESM && typeof mainWindow.require?.config === 'function') {
<<<<<<< HEAD

=======
>>>>>>> f430a63a
			interface AnnotatedLoadingError extends Error {
				phase: 'loading';
				moduleId: string;
				neededBy: string[];
			}
			interface AnnotatedFactoryError extends Error {
				phase: 'factory';
				moduleId: string;
			}
			interface AnnotatedValidationError extends Error {
				phase: 'configuration';
			}
			type AnnotatedError = AnnotatedLoadingError | AnnotatedFactoryError | AnnotatedValidationError;
			mainWindow.require.config({
				onError: (err: AnnotatedError) => {
					if (err.phase === 'loading') {
						onUnexpectedError(new Error(localize('loaderErrorNative', "Failed to load a required file. Please restart the application to try again. Details: {0}", JSON.stringify(err))));
					}
					console.error(err);
				}
			});
		}
	}

	private previousUnexpectedError: { message: string | undefined; time: number } = { message: undefined, time: 0 };
	private handleUnexpectedError(error: unknown, logService: ILogService): void {
		const message = toErrorMessage(error, true);
		if (!message) {
			return;
		}

		const now = Date.now();
		if (message === this.previousUnexpectedError.message && now - this.previousUnexpectedError.time <= 1000) {
			return; // Return if error message identical to previous and shorter than 1 second
		}

		this.previousUnexpectedError.time = now;
		this.previousUnexpectedError.message = message;

		// Log it
		logService.error(message);
	}

	startup(): IInstantiationService {
		try {

			// Configure emitter leak warning threshold
			this._register(setGlobalLeakWarningThreshold(175));

			// Services
			const instantiationService = this.initServices(this.serviceCollection);

			instantiationService.invokeFunction(accessor => {
				const lifecycleService = accessor.get(ILifecycleService);
				const storageService = accessor.get(IStorageService);
				const configurationService = accessor.get(IConfigurationService);
				const hostService = accessor.get(IHostService);
				const hoverService = accessor.get(IHoverService);
				const dialogService = accessor.get(IDialogService);
				const notificationService = accessor.get(INotificationService) as NotificationService;

				// Default Hover Delegate must be registered before creating any workbench/layout components
				// as these possibly will use the default hover delegate
				setHoverDelegateFactory((placement, enableInstantHover) => instantiationService.createInstance(WorkbenchHoverDelegate, placement, enableInstantHover, {}));
				setBaseLayerHoverDelegate(hoverService);

				// Layout
				this.initLayout(accessor);

				// Registries
				Registry.as<IWorkbenchContributionsRegistry>(WorkbenchExtensions.Workbench).start(accessor);
				Registry.as<IEditorFactoryRegistry>(EditorExtensions.EditorFactory).start(accessor);

				// Context Keys
				this._register(instantiationService.createInstance(WorkbenchContextKeysHandler));

				// Register Listeners
				this.registerListeners(lifecycleService, storageService, configurationService, hostService, dialogService);

				// Render Workbench
				this.renderWorkbench(instantiationService, notificationService, storageService, configurationService);

				// Workbench Layout
				this.createWorkbenchLayout();

				// Layout
				this.layout();

				// Restore
				this.restore(lifecycleService);
			});

			return instantiationService;
		} catch (error) {
			onUnexpectedError(error);

			throw error; // rethrow because this is a critical issue we cannot handle properly here
		}
	}

	private initServices(serviceCollection: ServiceCollection): IInstantiationService {

		// Layout Service
		serviceCollection.set(IWorkbenchLayoutService, this);

		// !!!!!!!!!!!!!!!!!!!!!!!!!!!!!!!!!!!!!!!!!!!!!!!!!!!!!!!!!!!!!!!!!!!!!!
		//
		// NOTE: Please do NOT register services here. Use `registerSingleton()`
		//       from `workbench.common.main.ts` if the service is shared between
		//       desktop and web or `workbench.desktop.main.ts` if the service
		//       is desktop only.
		//
		// !!!!!!!!!!!!!!!!!!!!!!!!!!!!!!!!!!!!!!!!!!!!!!!!!!!!!!!!!!!!!!!!!!!!!!

		// All Contributed Services
		const contributedServices = getSingletonServiceDescriptors();
		for (const [id, descriptor] of contributedServices) {
			serviceCollection.set(id, descriptor);
		}

		const instantiationService = new InstantiationService(serviceCollection, true);

		// Wrap up
		instantiationService.invokeFunction(accessor => {
			const lifecycleService = accessor.get(ILifecycleService);

			// TODO@Sandeep debt around cyclic dependencies
			const configurationService = accessor.get(IConfigurationService) as any;
			if (typeof configurationService.acquireInstantiationService === 'function') {
				configurationService.acquireInstantiationService(instantiationService);
			}

			// Signal to lifecycle that services are set
			lifecycleService.phase = LifecyclePhase.Ready;
		});

		return instantiationService;
	}

	private registerListeners(lifecycleService: ILifecycleService, storageService: IStorageService, configurationService: IConfigurationService, hostService: IHostService, dialogService: IDialogService): void {

		// Configuration changes
		this._register(configurationService.onDidChangeConfiguration(e => this.updateFontAliasing(e, configurationService)));

		// Font Info
		if (isNative) {
			this._register(storageService.onWillSaveState(e => {
				if (e.reason === WillSaveStateReason.SHUTDOWN) {
					this.storeFontInfo(storageService);
				}
			}));
		} else {
			this._register(lifecycleService.onWillShutdown(() => this.storeFontInfo(storageService)));
		}

		// Lifecycle
		this._register(lifecycleService.onWillShutdown(event => this._onWillShutdown.fire(event)));
		this._register(lifecycleService.onDidShutdown(() => {
			this._onDidShutdown.fire();
			this.dispose();
		}));

		// In some environments we do not get enough time to persist state on shutdown.
		// In other cases, VSCode might crash, so we periodically save state to reduce
		// the chance of loosing any state.
		// The window loosing focus is a good indication that the user has stopped working
		// in that window so we pick that at a time to collect state.
		this._register(hostService.onDidChangeFocus(focus => {
			if (!focus) {
				storageService.flush();
			}
		}));

		// Dialogs showing/hiding
		this._register(dialogService.onWillShowDialog(() => this.mainContainer.classList.add('modal-dialog-visible')));
		this._register(dialogService.onDidShowDialog(() => this.mainContainer.classList.remove('modal-dialog-visible')));
	}

	private fontAliasing: 'default' | 'antialiased' | 'none' | 'auto' | undefined;
	private updateFontAliasing(e: IConfigurationChangeEvent | undefined, configurationService: IConfigurationService) {
		if (!isMacintosh) {
			return; // macOS only
		}

		if (e && !e.affectsConfiguration('workbench.fontAliasing')) {
			return;
		}

		const aliasing = configurationService.getValue<'default' | 'antialiased' | 'none' | 'auto'>('workbench.fontAliasing');
		if (this.fontAliasing === aliasing) {
			return;
		}

		this.fontAliasing = aliasing;

		// Remove all
		const fontAliasingValues: (typeof aliasing)[] = ['antialiased', 'none', 'auto'];
		this.mainContainer.classList.remove(...fontAliasingValues.map(value => `monaco-font-aliasing-${value}`));

		// Add specific
		if (fontAliasingValues.some(option => option === aliasing)) {
			this.mainContainer.classList.add(`monaco-font-aliasing-${aliasing}`);
		}
	}

	private restoreFontInfo(storageService: IStorageService, configurationService: IConfigurationService): void {
		const storedFontInfoRaw = storageService.get('editorFontInfo', StorageScope.APPLICATION);
		if (storedFontInfoRaw) {
			try {
				const storedFontInfo = JSON.parse(storedFontInfoRaw);
				if (Array.isArray(storedFontInfo)) {
					FontMeasurements.restoreFontInfo(mainWindow, storedFontInfo);
				}
			} catch (err) {
				/* ignore */
			}
		}

		FontMeasurements.readFontInfo(mainWindow, BareFontInfo.createFromRawSettings(configurationService.getValue('editor'), PixelRatio.getInstance(mainWindow).value));
	}

	private storeFontInfo(storageService: IStorageService): void {
		const serializedFontInfo = FontMeasurements.serializeFontInfo(mainWindow);
		if (serializedFontInfo) {
			storageService.store('editorFontInfo', JSON.stringify(serializedFontInfo), StorageScope.APPLICATION, StorageTarget.MACHINE);
		}
	}

	private renderWorkbench(instantiationService: IInstantiationService, notificationService: NotificationService, storageService: IStorageService, configurationService: IConfigurationService): void {

		// ARIA & Signals
		setARIAContainer(this.mainContainer);
		setProgressAcccessibilitySignalScheduler((msDelayTime: number, msLoopTime?: number) => instantiationService.createInstance(AccessibilityProgressSignalScheduler, msDelayTime, msLoopTime));

		// State specific classes
		const platformClass = isWindows ? 'windows' : isLinux ? 'linux' : 'mac';
		const workbenchClasses = coalesce([
			'monaco-workbench',
			platformClass,
			isWeb ? 'web' : undefined,
			isChrome ? 'chromium' : isFirefox ? 'firefox' : isSafari ? 'safari' : undefined,
			...this.getLayoutClasses(),
			...(this.options?.extraClasses ? this.options.extraClasses : [])
		]);

		this.mainContainer.classList.add(...workbenchClasses);
		mainWindow.document.body.classList.add(platformClass); // used by our fonts

		if (isWeb) {
			mainWindow.document.body.classList.add('web');
		}

		// Apply font aliasing
		this.updateFontAliasing(undefined, configurationService);

		// Warm up font cache information before building up too many dom elements
		this.restoreFontInfo(storageService, configurationService);

		// Create Parts
		for (const { id, role, classes, options } of [
			{ id: Parts.TITLEBAR_PART, role: 'none', classes: ['titlebar'] },
			{ id: Parts.BANNER_PART, role: 'banner', classes: ['banner'] },
			{ id: Parts.ACTIVITYBAR_PART, role: 'none', classes: ['activitybar', this.getSideBarPosition() === Position.LEFT ? 'left' : 'right'] }, // Use role 'none' for some parts to make screen readers less chatty #114892
			{ id: Parts.SIDEBAR_PART, role: 'none', classes: ['sidebar', this.getSideBarPosition() === Position.LEFT ? 'left' : 'right'] },
			{ id: Parts.EDITOR_PART, role: 'main', classes: ['editor'], options: { restorePreviousState: this.willRestoreEditors() } },
			{ id: Parts.PANEL_PART, role: 'none', classes: ['panel', 'basepanel', positionToString(this.getPanelPosition())] },
			{ id: Parts.AUXILIARYBAR_PART, role: 'none', classes: ['auxiliarybar', 'basepanel', this.getSideBarPosition() === Position.LEFT ? 'right' : 'left'] },
			{ id: Parts.STATUSBAR_PART, role: 'status', classes: ['statusbar'] }
		]) {
			const partContainer = this.createPart(id, role, classes);

			mark(`code/willCreatePart/${id}`);
			this.getPart(id).create(partContainer, options);
			mark(`code/didCreatePart/${id}`);
		}

		// Notification Handlers
		this.createNotificationsHandlers(instantiationService, notificationService);

		// Add Workbench to DOM
		this.parent.appendChild(this.mainContainer);
	}

	private createPart(id: string, role: string, classes: string[]): HTMLElement {
		const part = document.createElement(role === 'status' ? 'footer' /* Use footer element for status bar #98376 */ : 'div');
		part.classList.add('part', ...classes);
		part.id = id;
		part.setAttribute('role', role);
		if (role === 'status') {
			part.setAttribute('aria-live', 'off');
		}

		return part;
	}

	private createNotificationsHandlers(instantiationService: IInstantiationService, notificationService: NotificationService): void {

		// Instantiate Notification components
		const notificationsCenter = this._register(instantiationService.createInstance(NotificationsCenter, this.mainContainer, notificationService.model));
		const notificationsToasts = this._register(instantiationService.createInstance(NotificationsToasts, this.mainContainer, notificationService.model));
		this._register(instantiationService.createInstance(NotificationsAlerts, notificationService.model));
		const notificationsStatus = instantiationService.createInstance(NotificationsStatus, notificationService.model);
		this._register(instantiationService.createInstance(NotificationsTelemetry));

		// Visibility
		this._register(notificationsCenter.onDidChangeVisibility(() => {
			notificationsStatus.update(notificationsCenter.isVisible, notificationsToasts.isVisible);
			notificationsToasts.update(notificationsCenter.isVisible);
		}));

		this._register(notificationsToasts.onDidChangeVisibility(() => {
			notificationsStatus.update(notificationsCenter.isVisible, notificationsToasts.isVisible);
		}));

		// Register Commands
		registerNotificationCommands(notificationsCenter, notificationsToasts, notificationService.model);

		// Register notification accessible view
		AccessibleViewRegistry.register(new NotificationAccessibleView());

		// Register with Layout
		this.registerNotifications({
			onDidChangeNotificationsVisibility: Event.map(Event.any(notificationsToasts.onDidChangeVisibility, notificationsCenter.onDidChangeVisibility), () => notificationsToasts.isVisible || notificationsCenter.isVisible)
		});
	}

	private restore(lifecycleService: ILifecycleService): void {

		// Ask each part to restore
		try {
			this.restoreParts();
		} catch (error) {
			onUnexpectedError(error);
		}

		// Transition into restored phase after layout has restored
		// but do not wait indefinitely on this to account for slow
		// editors restoring. Since the workbench is fully functional
		// even when the visible editors have not resolved, we still
		// want contributions on the `Restored` phase to work before
		// slow editors have resolved. But we also do not want fast
		// editors to resolve slow when too many contributions get
		// instantiated, so we find a middle ground solution via
		// `Promise.race`
		this.whenReady.finally(() =>
			Promise.race([
				this.whenRestored,
				timeout(2000)
			]).finally(() => {

				// Update perf marks only when the layout is fully
				// restored. We want the time it takes to restore
				// editors to be included in these numbers

				function markDidStartWorkbench() {
					mark('code/didStartWorkbench');
					performance.measure('perf: workbench create & restore', 'code/didLoadWorkbenchMain', 'code/didStartWorkbench');
				}

				if (this.isRestored()) {
					markDidStartWorkbench();
				} else {
					this.whenRestored.finally(() => markDidStartWorkbench());
				}

				// Set lifecycle phase to `Restored`
				lifecycleService.phase = LifecyclePhase.Restored;

				// Set lifecycle phase to `Eventually` after a short delay and when idle (min 2.5sec, max 5sec)
				const eventuallyPhaseScheduler = this._register(new RunOnceScheduler(() => {
					this._register(runWhenWindowIdle(mainWindow, () => lifecycleService.phase = LifecyclePhase.Eventually, 2500));
				}, 2500));
				eventuallyPhaseScheduler.schedule();
			})
		);
	}
}<|MERGE_RESOLUTION|>--- conflicted
+++ resolved
@@ -101,10 +101,6 @@
 
 		// Inform user about loading issues from the loader
 		if (!isESM && typeof mainWindow.require?.config === 'function') {
-<<<<<<< HEAD
-
-=======
->>>>>>> f430a63a
 			interface AnnotatedLoadingError extends Error {
 				phase: 'loading';
 				moduleId: string;
