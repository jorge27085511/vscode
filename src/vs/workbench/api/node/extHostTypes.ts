/*---------------------------------------------------------------------------------------------
 *  Copyright (c) Microsoft Corporation. All rights reserved.
 *  Licensed under the MIT License. See License.txt in the project root for license information.
 *--------------------------------------------------------------------------------------------*/

import * as crypto from 'crypto';
import { coalesce, equals } from 'vs/base/common/arrays';
import { illegalArgument } from 'vs/base/common/errors';
import { IRelativePattern } from 'vs/base/common/glob';
import { isMarkdownString } from 'vs/base/common/htmlContent';
import { values } from 'vs/base/common/map';
import { startsWith } from 'vs/base/common/strings';
import { URI } from 'vs/base/common/uri';
import { generateUuid } from 'vs/base/common/uuid';
import * as vscode from 'vscode';


function es5ClassCompat(target: Function): any {
	///@ts-ignore
	function _() { return Reflect.construct(target, arguments, this.constructor); }
	Object.defineProperty(_, 'name', Object.getOwnPropertyDescriptor(target, 'name')!);
	///@ts-ignore
	Object.setPrototypeOf(_, target);
	///@ts-ignore
	Object.setPrototypeOf(_.prototype, target.prototype);
	return _;
}

@es5ClassCompat
export class Disposable {

	static from(...inDisposables: { dispose(): any }[]): Disposable {
		let disposables: ReadonlyArray<{ dispose(): any }> | undefined = inDisposables;
		return new Disposable(function () {
			if (disposables) {
				for (const disposable of disposables) {
					if (disposable && typeof disposable.dispose === 'function') {
						disposable.dispose();
					}
				}
				disposables = undefined;
			}
		});
	}

	private _callOnDispose?: () => any;

	constructor(callOnDispose: () => any) {
		this._callOnDispose = callOnDispose;
	}

	dispose(): any {
		if (typeof this._callOnDispose === 'function') {
			this._callOnDispose();
			this._callOnDispose = undefined;
		}
	}
}

@es5ClassCompat
export class Position {

	static Min(...positions: Position[]): Position {
		if (positions.length === 0) {
			throw new TypeError();
		}
		let result = positions[0];
		for (let i = 1; i < positions.length; i++) {
			const p = positions[i];
			if (p.isBefore(result!)) {
				result = p;
			}
		}
		return result;
	}

	static Max(...positions: Position[]): Position {
		if (positions.length === 0) {
			throw new TypeError();
		}
		let result = positions[0];
		for (let i = 1; i < positions.length; i++) {
			const p = positions[i];
			if (p.isAfter(result!)) {
				result = p;
			}
		}
		return result;
	}

	static isPosition(other: any): other is Position {
		if (!other) {
			return false;
		}
		if (other instanceof Position) {
			return true;
		}
		let { line, character } = <Position>other;
		if (typeof line === 'number' && typeof character === 'number') {
			return true;
		}
		return false;
	}

	private _line: number;
	private _character: number;

	get line(): number {
		return this._line;
	}

	get character(): number {
		return this._character;
	}

	constructor(line: number, character: number) {
		if (line < 0) {
			throw illegalArgument('line must be non-negative');
		}
		if (character < 0) {
			throw illegalArgument('character must be non-negative');
		}
		this._line = line;
		this._character = character;
	}

	isBefore(other: Position): boolean {
		if (this._line < other._line) {
			return true;
		}
		if (other._line < this._line) {
			return false;
		}
		return this._character < other._character;
	}

	isBeforeOrEqual(other: Position): boolean {
		if (this._line < other._line) {
			return true;
		}
		if (other._line < this._line) {
			return false;
		}
		return this._character <= other._character;
	}

	isAfter(other: Position): boolean {
		return !this.isBeforeOrEqual(other);
	}

	isAfterOrEqual(other: Position): boolean {
		return !this.isBefore(other);
	}

	isEqual(other: Position): boolean {
		return this._line === other._line && this._character === other._character;
	}

	compareTo(other: Position): number {
		if (this._line < other._line) {
			return -1;
		} else if (this._line > other.line) {
			return 1;
		} else {
			// equal line
			if (this._character < other._character) {
				return -1;
			} else if (this._character > other._character) {
				return 1;
			} else {
				// equal line and character
				return 0;
			}
		}
	}

	translate(change: { lineDelta?: number; characterDelta?: number; }): Position;
	translate(lineDelta?: number, characterDelta?: number): Position;
	translate(lineDeltaOrChange: number | undefined | { lineDelta?: number; characterDelta?: number; }, characterDelta: number = 0): Position {

		if (lineDeltaOrChange === null || characterDelta === null) {
			throw illegalArgument();
		}

		let lineDelta: number;
		if (typeof lineDeltaOrChange === 'undefined') {
			lineDelta = 0;
		} else if (typeof lineDeltaOrChange === 'number') {
			lineDelta = lineDeltaOrChange;
		} else {
			lineDelta = typeof lineDeltaOrChange.lineDelta === 'number' ? lineDeltaOrChange.lineDelta : 0;
			characterDelta = typeof lineDeltaOrChange.characterDelta === 'number' ? lineDeltaOrChange.characterDelta : 0;
		}

		if (lineDelta === 0 && characterDelta === 0) {
			return this;
		}
		return new Position(this.line + lineDelta, this.character + characterDelta);
	}

	with(change: { line?: number; character?: number; }): Position;
	with(line?: number, character?: number): Position;
	with(lineOrChange: number | undefined | { line?: number; character?: number; }, character: number = this.character): Position {

		if (lineOrChange === null || character === null) {
			throw illegalArgument();
		}

		let line: number;
		if (typeof lineOrChange === 'undefined') {
			line = this.line;

		} else if (typeof lineOrChange === 'number') {
			line = lineOrChange;

		} else {
			line = typeof lineOrChange.line === 'number' ? lineOrChange.line : this.line;
			character = typeof lineOrChange.character === 'number' ? lineOrChange.character : this.character;
		}

		if (line === this.line && character === this.character) {
			return this;
		}
		return new Position(line, character);
	}

	toJSON(): any {
		return { line: this.line, character: this.character };
	}
}

@es5ClassCompat
export class Range {

	static isRange(thing: any): thing is vscode.Range {
		if (thing instanceof Range) {
			return true;
		}
		if (!thing) {
			return false;
		}
		return Position.isPosition((<Range>thing).start)
			&& Position.isPosition((<Range>thing.end));
	}

	protected _start: Position;
	protected _end: Position;

	get start(): Position {
		return this._start;
	}

	get end(): Position {
		return this._end;
	}

	constructor(start: Position, end: Position);
	constructor(startLine: number, startColumn: number, endLine: number, endColumn: number);
	constructor(startLineOrStart: number | Position, startColumnOrEnd: number | Position, endLine?: number, endColumn?: number) {
		let start: Position | undefined;
		let end: Position | undefined;

		if (typeof startLineOrStart === 'number' && typeof startColumnOrEnd === 'number' && typeof endLine === 'number' && typeof endColumn === 'number') {
			start = new Position(startLineOrStart, startColumnOrEnd);
			end = new Position(endLine, endColumn);
		} else if (startLineOrStart instanceof Position && startColumnOrEnd instanceof Position) {
			start = startLineOrStart;
			end = startColumnOrEnd;
		}

		if (!start || !end) {
			throw new Error('Invalid arguments');
		}

		if (start.isBefore(end)) {
			this._start = start;
			this._end = end;
		} else {
			this._start = end;
			this._end = start;
		}
	}

	contains(positionOrRange: Position | Range): boolean {
		if (positionOrRange instanceof Range) {
			return this.contains(positionOrRange._start)
				&& this.contains(positionOrRange._end);

		} else if (positionOrRange instanceof Position) {
			if (positionOrRange.isBefore(this._start)) {
				return false;
			}
			if (this._end.isBefore(positionOrRange)) {
				return false;
			}
			return true;
		}
		return false;
	}

	isEqual(other: Range): boolean {
		return this._start.isEqual(other._start) && this._end.isEqual(other._end);
	}

	intersection(other: Range): Range | undefined {
		const start = Position.Max(other.start, this._start);
		const end = Position.Min(other.end, this._end);
		if (start.isAfter(end)) {
			// this happens when there is no overlap:
			// |-----|
			//          |----|
			return undefined;
		}
		return new Range(start, end);
	}

	union(other: Range): Range {
		if (this.contains(other)) {
			return this;
		} else if (other.contains(this)) {
			return other;
		}
		const start = Position.Min(other.start, this._start);
		const end = Position.Max(other.end, this.end);
		return new Range(start, end);
	}

	get isEmpty(): boolean {
		return this._start.isEqual(this._end);
	}

	get isSingleLine(): boolean {
		return this._start.line === this._end.line;
	}

	with(change: { start?: Position, end?: Position }): Range;
	with(start?: Position, end?: Position): Range;
	with(startOrChange: Position | undefined | { start?: Position, end?: Position }, end: Position = this.end): Range {

		if (startOrChange === null || end === null) {
			throw illegalArgument();
		}

		let start: Position;
		if (!startOrChange) {
			start = this.start;

		} else if (Position.isPosition(startOrChange)) {
			start = startOrChange;

		} else {
			start = startOrChange.start || this.start;
			end = startOrChange.end || this.end;
		}

		if (start.isEqual(this._start) && end.isEqual(this.end)) {
			return this;
		}
		return new Range(start, end);
	}

	toJSON(): any {
		return [this.start, this.end];
	}
}

@es5ClassCompat
export class Selection extends Range {

	static isSelection(thing: any): thing is Selection {
		if (thing instanceof Selection) {
			return true;
		}
		if (!thing) {
			return false;
		}
		return Range.isRange(thing)
			&& Position.isPosition((<Selection>thing).anchor)
			&& Position.isPosition((<Selection>thing).active)
			&& typeof (<Selection>thing).isReversed === 'boolean';
	}

	private _anchor: Position;

	public get anchor(): Position {
		return this._anchor;
	}

	private _active: Position;

	public get active(): Position {
		return this._active;
	}

	constructor(anchor: Position, active: Position);
	constructor(anchorLine: number, anchorColumn: number, activeLine: number, activeColumn: number);
	constructor(anchorLineOrAnchor: number | Position, anchorColumnOrActive: number | Position, activeLine?: number, activeColumn?: number) {
		let anchor: Position | undefined;
		let active: Position | undefined;

		if (typeof anchorLineOrAnchor === 'number' && typeof anchorColumnOrActive === 'number' && typeof activeLine === 'number' && typeof activeColumn === 'number') {
			anchor = new Position(anchorLineOrAnchor, anchorColumnOrActive);
			active = new Position(activeLine, activeColumn);
		} else if (anchorLineOrAnchor instanceof Position && anchorColumnOrActive instanceof Position) {
			anchor = anchorLineOrAnchor;
			active = anchorColumnOrActive;
		}

		if (!anchor || !active) {
			throw new Error('Invalid arguments');
		}

		super(anchor, active);

		this._anchor = anchor;
		this._active = active;
	}

	get isReversed(): boolean {
		return this._anchor === this._end;
	}

	toJSON() {
		return {
			start: this.start,
			end: this.end,
			active: this.active,
			anchor: this.anchor
		};
	}
}

export class ResolvedAuthority {
	readonly host: string;
	readonly port: number;
	debugListenPort?: number;
	debugConnectPort?: number;

	constructor(host: string, port: number) {
		if (typeof host !== 'string' || host.length === 0) {
			throw illegalArgument('host');
		}
		if (typeof port !== 'number' || port === 0 || Math.round(port) !== port) {
			throw illegalArgument('port');
		}
		this.host = host;
		this.port = Math.round(port);
	}
}

export enum EndOfLine {
	LF = 1,
	CRLF = 2
}

@es5ClassCompat
export class TextEdit {

	static isTextEdit(thing: any): thing is TextEdit {
		if (thing instanceof TextEdit) {
			return true;
		}
		if (!thing) {
			return false;
		}
		return Range.isRange((<TextEdit>thing))
			&& typeof (<TextEdit>thing).newText === 'string';
	}

	static replace(range: Range, newText: string): TextEdit {
		return new TextEdit(range, newText);
	}

	static insert(position: Position, newText: string): TextEdit {
		return TextEdit.replace(new Range(position, position), newText);
	}

	static delete(range: Range): TextEdit {
		return TextEdit.replace(range, '');
	}

	static setEndOfLine(eol: EndOfLine): TextEdit {
		const ret = new TextEdit(new Range(new Position(0, 0), new Position(0, 0)), '');
		ret.newEol = eol;
		return ret;
	}

	protected _range: Range;
	protected _newText: string;
	protected _newEol: EndOfLine;

	get range(): Range {
		return this._range;
	}

	set range(value: Range) {
		if (value && !Range.isRange(value)) {
			throw illegalArgument('range');
		}
		this._range = value;
	}

	get newText(): string {
		return this._newText || '';
	}

	set newText(value: string) {
		if (value && typeof value !== 'string') {
			throw illegalArgument('newText');
		}
		this._newText = value;
	}

	get newEol(): EndOfLine {
		return this._newEol;
	}

	set newEol(value: EndOfLine) {
		if (value && typeof value !== 'number') {
			throw illegalArgument('newEol');
		}
		this._newEol = value;
	}

	constructor(range: Range, newText: string) {
		this.range = range;
		this.newText = newText;
	}

	toJSON(): any {
		return {
			range: this.range,
			newText: this.newText,
			newEol: this._newEol
		};
	}
}


export interface IFileOperationOptions {
	overwrite?: boolean;
	ignoreIfExists?: boolean;
	ignoreIfNotExists?: boolean;
	recursive?: boolean;
}

export interface IFileOperation {
	_type: 1;
	from?: URI;
	to?: URI;
	options?: IFileOperationOptions;
}

export interface IFileTextEdit {
	_type: 2;
	uri: URI;
	edit: TextEdit;
}

@es5ClassCompat
export class WorkspaceEdit implements vscode.WorkspaceEdit {

	private _edits = new Array<IFileOperation | IFileTextEdit>();

	renameFile(from: vscode.Uri, to: vscode.Uri, options?: { overwrite?: boolean, ignoreIfExists?: boolean }): void {
		this._edits.push({ _type: 1, from, to, options });
	}

	createFile(uri: vscode.Uri, options?: { overwrite?: boolean, ignoreIfExists?: boolean }): void {
		this._edits.push({ _type: 1, from: undefined, to: uri, options });
	}

	deleteFile(uri: vscode.Uri, options?: { recursive?: boolean, ignoreIfNotExists?: boolean }): void {
		this._edits.push({ _type: 1, from: uri, to: undefined, options });
	}

	replace(uri: URI, range: Range, newText: string): void {
		this._edits.push({ _type: 2, uri, edit: new TextEdit(range, newText) });
	}

	insert(resource: URI, position: Position, newText: string): void {
		this.replace(resource, new Range(position, position), newText);
	}

	delete(resource: URI, range: Range): void {
		this.replace(resource, range, '');
	}

	has(uri: URI): boolean {
		for (const edit of this._edits) {
			if (edit._type === 2 && edit.uri.toString() === uri.toString()) {
				return true;
			}
		}
		return false;
	}

	set(uri: URI, edits: TextEdit[]): void {
		if (!edits) {
			// remove all text edits for `uri`
			for (let i = 0; i < this._edits.length; i++) {
				const element = this._edits[i];
				if (element._type === 2 && element.uri.toString() === uri.toString()) {
					this._edits[i] = undefined!; // will be coalesced down below
				}
			}
			this._edits = coalesce(this._edits);
		} else {
			// append edit to the end
			for (const edit of edits) {
				if (edit) {
					this._edits.push({ _type: 2, uri, edit });
				}
			}
		}
	}

	get(uri: URI): TextEdit[] {
		const res: TextEdit[] = [];
		for (let candidate of this._edits) {
			if (candidate._type === 2 && candidate.uri.toString() === uri.toString()) {
				res.push(candidate.edit);
			}
		}
		return res;
	}

	entries(): [URI, TextEdit[]][] {
		const textEdits = new Map<string, [URI, TextEdit[]]>();
		for (let candidate of this._edits) {
			if (candidate._type === 2) {
				let textEdit = textEdits.get(candidate.uri.toString());
				if (!textEdit) {
					textEdit = [candidate.uri, []];
					textEdits.set(candidate.uri.toString(), textEdit);
				}
				textEdit[1].push(candidate.edit);
			}
		}
		return values(textEdits);
	}

	_allEntries(): ([URI, TextEdit[]] | [URI?, URI?, IFileOperationOptions?])[] {
		const res: ([URI, TextEdit[]] | [URI?, URI?, IFileOperationOptions?])[] = [];
		for (let edit of this._edits) {
			if (edit._type === 1) {
				res.push([edit.from, edit.to, edit.options]);
			} else {
				res.push([edit.uri, [edit.edit]]);
			}
		}
		return res;
	}

	get size(): number {
		return this.entries().length;
	}

	toJSON(): any {
		return this.entries();
	}
}

@es5ClassCompat
export class SnippetString {

	static isSnippetString(thing: any): thing is SnippetString {
		if (thing instanceof SnippetString) {
			return true;
		}
		if (!thing) {
			return false;
		}
		return typeof (<SnippetString>thing).value === 'string';
	}

	private static _escape(value: string): string {
		return value.replace(/\$|}|\\/g, '\\$&');
	}

	private _tabstop: number = 1;

	value: string;

	constructor(value?: string) {
		this.value = value || '';
	}

	appendText(string: string): SnippetString {
		this.value += SnippetString._escape(string);
		return this;
	}

	appendTabstop(number: number = this._tabstop++): SnippetString {
		this.value += '$';
		this.value += number;
		return this;
	}

	appendPlaceholder(value: string | ((snippet: SnippetString) => any), number: number = this._tabstop++): SnippetString {

		if (typeof value === 'function') {
			const nested = new SnippetString();
			nested._tabstop = this._tabstop;
			value(nested);
			this._tabstop = nested._tabstop;
			value = nested.value;
		} else {
			value = SnippetString._escape(value);
		}

		this.value += '${';
		this.value += number;
		this.value += ':';
		this.value += value;
		this.value += '}';

		return this;
	}

	appendVariable(name: string, defaultValue?: string | ((snippet: SnippetString) => any)): SnippetString {

		if (typeof defaultValue === 'function') {
			const nested = new SnippetString();
			nested._tabstop = this._tabstop;
			defaultValue(nested);
			this._tabstop = nested._tabstop;
			defaultValue = nested.value;

		} else if (typeof defaultValue === 'string') {
			defaultValue = defaultValue.replace(/\$|}/g, '\\$&');
		}

		this.value += '${';
		this.value += name;
		if (defaultValue) {
			this.value += ':';
			this.value += defaultValue;
		}
		this.value += '}';


		return this;
	}
}

export enum DiagnosticTag {
	Unnecessary = 1,
}

export enum DiagnosticSeverity {
	Hint = 3,
	Information = 2,
	Warning = 1,
	Error = 0
}

@es5ClassCompat
export class Location {

	static isLocation(thing: any): thing is Location {
		if (thing instanceof Location) {
			return true;
		}
		if (!thing) {
			return false;
		}
		return Range.isRange((<Location>thing).range)
			&& URI.isUri((<Location>thing).uri);
	}

	uri: URI;
	range: Range;

	constructor(uri: URI, rangeOrPosition: Range | Position) {
		this.uri = uri;

		if (!rangeOrPosition) {
			//that's OK
		} else if (rangeOrPosition instanceof Range) {
			this.range = rangeOrPosition;
		} else if (rangeOrPosition instanceof Position) {
			this.range = new Range(rangeOrPosition, rangeOrPosition);
		} else {
			throw new Error('Illegal argument');
		}
	}

	toJSON(): any {
		return {
			uri: this.uri,
			range: this.range
		};
	}
}

@es5ClassCompat
export class DiagnosticRelatedInformation {

	static is(thing: any): thing is DiagnosticRelatedInformation {
		if (!thing) {
			return false;
		}
		return typeof (<DiagnosticRelatedInformation>thing).message === 'string'
			&& (<DiagnosticRelatedInformation>thing).location
			&& Range.isRange((<DiagnosticRelatedInformation>thing).location.range)
			&& URI.isUri((<DiagnosticRelatedInformation>thing).location.uri);
	}

	location: Location;
	message: string;

	constructor(location: Location, message: string) {
		this.location = location;
		this.message = message;
	}

	static isEqual(a: DiagnosticRelatedInformation, b: DiagnosticRelatedInformation): boolean {
		if (a === b) {
			return true;
		}
		if (!a || !b) {
			return false;
		}
		return a.message === b.message
			&& a.location.range.isEqual(b.location.range)
			&& a.location.uri.toString() === b.location.uri.toString();
	}
}

@es5ClassCompat
export class Diagnostic {

	range: Range;
	message: string;
	source: string;
	code: string | number;
	severity: DiagnosticSeverity;
	relatedInformation: DiagnosticRelatedInformation[];
	tags?: DiagnosticTag[];

	constructor(range: Range, message: string, severity: DiagnosticSeverity = DiagnosticSeverity.Error) {
		this.range = range;
		this.message = message;
		this.severity = severity;
	}

	toJSON(): any {
		return {
			severity: DiagnosticSeverity[this.severity],
			message: this.message,
			range: this.range,
			source: this.source,
			code: this.code,
		};
	}

	static isEqual(a: Diagnostic | undefined, b: Diagnostic | undefined): boolean {
		if (a === b) {
			return true;
		}
		if (!a || !b) {
			return false;
		}
		return a.message === b.message
			&& a.severity === b.severity
			&& a.code === b.code
			&& a.severity === b.severity
			&& a.source === b.source
			&& a.range.isEqual(b.range)
			&& equals(a.tags, b.tags)
			&& equals(a.relatedInformation, b.relatedInformation, DiagnosticRelatedInformation.isEqual);
	}
}

@es5ClassCompat
export class Hover {

	public contents: vscode.MarkdownString[] | vscode.MarkedString[];
	public range: Range | undefined;

	constructor(
		contents: vscode.MarkdownString | vscode.MarkedString | vscode.MarkdownString[] | vscode.MarkedString[],
		range?: Range
	) {
		if (!contents) {
			throw new Error('Illegal argument, contents must be defined');
		}
		if (Array.isArray(contents)) {
			this.contents = <vscode.MarkdownString[] | vscode.MarkedString[]>contents;
		} else if (isMarkdownString(contents)) {
			this.contents = [contents];
		} else {
			this.contents = [contents];
		}
		this.range = range;
	}
}

export enum DocumentHighlightKind {
	Text = 0,
	Read = 1,
	Write = 2
}

@es5ClassCompat
export class DocumentHighlight {

	range: Range;
	kind: DocumentHighlightKind;

	constructor(range: Range, kind: DocumentHighlightKind = DocumentHighlightKind.Text) {
		this.range = range;
		this.kind = kind;
	}

	toJSON(): any {
		return {
			range: this.range,
			kind: DocumentHighlightKind[this.kind]
		};
	}
}

export enum SymbolKind {
	File = 0,
	Module = 1,
	Namespace = 2,
	Package = 3,
	Class = 4,
	Method = 5,
	Property = 6,
	Field = 7,
	Constructor = 8,
	Enum = 9,
	Interface = 10,
	Function = 11,
	Variable = 12,
	Constant = 13,
	String = 14,
	Number = 15,
	Boolean = 16,
	Array = 17,
	Object = 18,
	Key = 19,
	Null = 20,
	EnumMember = 21,
	Struct = 22,
	Event = 23,
	Operator = 24,
	TypeParameter = 25
}

@es5ClassCompat
export class SymbolInformation {

	static validate(candidate: SymbolInformation): void {
		if (!candidate.name) {
			throw new Error('name must not be falsy');
		}
	}

	name: string;
	location: Location;
	kind: SymbolKind;
	containerName: string | undefined;

	constructor(name: string, kind: SymbolKind, containerName: string | undefined, location: Location);
	constructor(name: string, kind: SymbolKind, range: Range, uri?: URI, containerName?: string);
	constructor(name: string, kind: SymbolKind, rangeOrContainer: string | undefined | Range, locationOrUri?: Location | URI, containerName?: string) {
		this.name = name;
		this.kind = kind;
		this.containerName = containerName;

		if (typeof rangeOrContainer === 'string') {
			this.containerName = rangeOrContainer;
		}

		if (locationOrUri instanceof Location) {
			this.location = locationOrUri;
		} else if (rangeOrContainer instanceof Range) {
			this.location = new Location(locationOrUri!, rangeOrContainer);
		}

		SymbolInformation.validate(this);
	}

	toJSON(): any {
		return {
			name: this.name,
			kind: SymbolKind[this.kind],
			location: this.location,
			containerName: this.containerName
		};
	}
}

@es5ClassCompat
export class DocumentSymbol {

	static validate(candidate: DocumentSymbol): void {
		if (!candidate.name) {
			throw new Error('name must not be falsy');
		}
		if (!candidate.range.contains(candidate.selectionRange)) {
			throw new Error('selectionRange must be contained in fullRange');
		}
		if (candidate.children) {
			candidate.children.forEach(DocumentSymbol.validate);
		}
	}

	name: string;
	detail: string;
	kind: SymbolKind;
	range: Range;
	selectionRange: Range;
	children: DocumentSymbol[];

	constructor(name: string, detail: string, kind: SymbolKind, range: Range, selectionRange: Range) {
		this.name = name;
		this.detail = detail;
		this.kind = kind;
		this.range = range;
		this.selectionRange = selectionRange;
		this.children = [];

		DocumentSymbol.validate(this);
	}
}


export enum CodeActionTrigger {
	Automatic = 1,
	Manual = 2,
}

@es5ClassCompat
export class CodeAction {
	title: string;

	command?: vscode.Command;

	edit?: WorkspaceEdit;

	diagnostics?: Diagnostic[];

	kind?: CodeActionKind;

	constructor(title: string, kind?: CodeActionKind) {
		this.title = title;
		this.kind = kind;
	}
}


@es5ClassCompat
export class CodeActionKind {
	private static readonly sep = '.';

	public static Empty;
	public static QuickFix;
	public static Refactor;
	public static RefactorExtract;
	public static RefactorInline;
	public static RefactorRewrite;
	public static Source;
	public static SourceOrganizeImports;
	public static SourceFixAll;

	constructor(
		public readonly value: string
	) { }

	public append(parts: string): CodeActionKind {
		return new CodeActionKind(this.value ? this.value + CodeActionKind.sep + parts : parts);
	}

	public intersects(other: CodeActionKind): boolean {
		return this.contains(other) || other.contains(this);
	}

	public contains(other: CodeActionKind): boolean {
		return this.value === other.value || startsWith(other.value, this.value + CodeActionKind.sep);
	}
}
CodeActionKind.Empty = new CodeActionKind('');
CodeActionKind.QuickFix = CodeActionKind.Empty.append('quickfix');
CodeActionKind.Refactor = CodeActionKind.Empty.append('refactor');
CodeActionKind.RefactorExtract = CodeActionKind.Refactor.append('extract');
CodeActionKind.RefactorInline = CodeActionKind.Refactor.append('inline');
CodeActionKind.RefactorRewrite = CodeActionKind.Refactor.append('rewrite');
CodeActionKind.Source = CodeActionKind.Empty.append('source');
CodeActionKind.SourceOrganizeImports = CodeActionKind.Source.append('organizeImports');
CodeActionKind.SourceFixAll = CodeActionKind.Source.append('fixAll');

@es5ClassCompat
export class SelectionRangeKind {

	private static readonly _sep = '.';

	static readonly Empty = new SelectionRangeKind('');
	static readonly Statement = SelectionRangeKind.Empty.append('statement');
	static readonly Declaration = SelectionRangeKind.Empty.append('declaration');

	readonly value: string;

	constructor(value: string) {
		this.value = value;
	}

	append(value: string): SelectionRangeKind {
		return new SelectionRangeKind(this.value ? this.value + SelectionRangeKind._sep + value : value);
	}
}

@es5ClassCompat
export class SelectionRange {

	kind: SelectionRangeKind;
	range: Range;

	constructor(range: Range, kind: SelectionRangeKind, ) {
		this.range = range;
		this.kind = kind;
	}
}


@es5ClassCompat
export class CodeLens {

	range: Range;

	command: vscode.Command | undefined;

	constructor(range: Range, command?: vscode.Command) {
		this.range = range;
		this.command = command;
	}

	get isResolved(): boolean {
		return !!this.command;
	}
}


export class CodeInset {

	range: Range;
	height?: number;

	constructor(range: Range, height?: number) {
		this.range = range;
		this.height = height;
	}
}


@es5ClassCompat
export class MarkdownString {

	value: string;
	isTrusted?: boolean;

	constructor(value?: string) {
		this.value = value || '';
	}

	appendText(value: string): MarkdownString {
		// escape markdown syntax tokens: http://daringfireball.net/projects/markdown/syntax#backslash
		this.value += value.replace(/[\\`*_{}[\]()#+\-.!]/g, '\\$&');
		return this;
	}

	appendMarkdown(value: string): MarkdownString {
		this.value += value;
		return this;
	}

	appendCodeblock(code: string, language: string = ''): MarkdownString {
		this.value += '\n```';
		this.value += language;
		this.value += '\n';
		this.value += code;
		this.value += '\n```\n';
		return this;
	}
}

@es5ClassCompat
export class ParameterInformation {

	label: string | [number, number];
	documentation?: string | MarkdownString;

	constructor(label: string | [number, number], documentation?: string | MarkdownString) {
		this.label = label;
		this.documentation = documentation;
	}
}

@es5ClassCompat
export class SignatureInformation {

	label: string;
	documentation?: string | MarkdownString;
	parameters: ParameterInformation[];

	constructor(label: string, documentation?: string | MarkdownString) {
		this.label = label;
		this.documentation = documentation;
		this.parameters = [];
	}
}

@es5ClassCompat
export class SignatureHelp {

	signatures: SignatureInformation[];
	activeSignature: number;
	activeParameter: number;

	constructor() {
		this.signatures = [];
	}
}

export enum SignatureHelpTriggerKind {
	Invoke = 1,
	TriggerCharacter = 2,
	ContentChange = 3,
}

export enum CompletionTriggerKind {
	Invoke = 0,
	TriggerCharacter = 1,
	TriggerForIncompleteCompletions = 2
}

export interface CompletionContext {
	readonly triggerKind: CompletionTriggerKind;
	readonly triggerCharacter?: string;
}

export enum CompletionItemKind {
	Text = 0,
	Method = 1,
	Function = 2,
	Constructor = 3,
	Field = 4,
	Variable = 5,
	Class = 6,
	Interface = 7,
	Module = 8,
	Property = 9,
	Unit = 10,
	Value = 11,
	Enum = 12,
	Keyword = 13,
	Snippet = 14,
	Color = 15,
	File = 16,
	Reference = 17,
	Folder = 18,
	EnumMember = 19,
	Constant = 20,
	Struct = 21,
	Event = 22,
	Operator = 23,
	TypeParameter = 24
}

@es5ClassCompat
export class CompletionItem implements vscode.CompletionItem {

	label: string;
	kind: CompletionItemKind | undefined;
	detail?: string;
	documentation?: string | MarkdownString;
	sortText?: string;
	filterText?: string;
	preselect?: boolean;
	insertText: string | SnippetString;
	keepWhitespace?: boolean;
	range: Range;
	commitCharacters?: string[];
	textEdit: TextEdit;
	additionalTextEdits: TextEdit[];
	command: vscode.Command;

	constructor(label: string, kind?: CompletionItemKind) {
		this.label = label;
		this.kind = kind;
	}

	toJSON(): any {
		return {
			label: this.label,
			kind: this.kind && CompletionItemKind[this.kind],
			detail: this.detail,
			documentation: this.documentation,
			sortText: this.sortText,
			filterText: this.filterText,
			preselect: this.preselect,
			insertText: this.insertText,
			textEdit: this.textEdit
		};
	}
}

@es5ClassCompat
export class CompletionList {

	isIncomplete?: boolean;

	items: vscode.CompletionItem[];

	constructor(items: vscode.CompletionItem[] = [], isIncomplete: boolean = false) {
		this.items = items;
		this.isIncomplete = isIncomplete;
	}
}

export enum ViewColumn {
	Active = -1,
	Beside = -2,
	One = 1,
	Two = 2,
	Three = 3,
	Four = 4,
	Five = 5,
	Six = 6,
	Seven = 7,
	Eight = 8,
	Nine = 9
}

export enum StatusBarAlignment {
	Left = 1,
	Right = 2
}

export enum TextEditorLineNumbersStyle {
	Off = 0,
	On = 1,
	Relative = 2
}

export enum TextDocumentSaveReason {
	Manual = 1,
	AfterDelay = 2,
	FocusOut = 3
}

export enum TextEditorRevealType {
	Default = 0,
	InCenter = 1,
	InCenterIfOutsideViewport = 2,
	AtTop = 3
}

export enum TextEditorSelectionChangeKind {
	Keyboard = 1,
	Mouse = 2,
	Command = 3
}

/**
 * These values match very carefully the values of `TrackedRangeStickiness`
 */
export enum DecorationRangeBehavior {
	/**
	 * TrackedRangeStickiness.AlwaysGrowsWhenTypingAtEdges
	 */
	OpenOpen = 0,
	/**
	 * TrackedRangeStickiness.NeverGrowsWhenTypingAtEdges
	 */
	ClosedClosed = 1,
	/**
	 * TrackedRangeStickiness.GrowsOnlyWhenTypingBefore
	 */
	OpenClosed = 2,
	/**
	 * TrackedRangeStickiness.GrowsOnlyWhenTypingAfter
	 */
	ClosedOpen = 3
}

export namespace TextEditorSelectionChangeKind {
	export function fromValue(s: string | undefined) {
		switch (s) {
			case 'keyboard': return TextEditorSelectionChangeKind.Keyboard;
			case 'mouse': return TextEditorSelectionChangeKind.Mouse;
			case 'api': return TextEditorSelectionChangeKind.Command;
		}
		return undefined;
	}
}

@es5ClassCompat
export class DocumentLink {

	range: Range;

	target?: URI;

	constructor(range: Range, target: URI | undefined) {
		if (target && !(target instanceof URI)) {
			throw illegalArgument('target');
		}
		if (!Range.isRange(range) || range.isEmpty) {
			throw illegalArgument('range');
		}
		this.range = range;
		this.target = target;
	}
}

@es5ClassCompat
export class Color {
	readonly red: number;
	readonly green: number;
	readonly blue: number;
	readonly alpha: number;

	constructor(red: number, green: number, blue: number, alpha: number) {
		this.red = red;
		this.green = green;
		this.blue = blue;
		this.alpha = alpha;
	}
}

export type IColorFormat = string | { opaque: string, transparent: string };

@es5ClassCompat
export class ColorInformation {
	range: Range;

	color: Color;

	constructor(range: Range, color: Color) {
		if (color && !(color instanceof Color)) {
			throw illegalArgument('color');
		}
		if (!Range.isRange(range) || range.isEmpty) {
			throw illegalArgument('range');
		}
		this.range = range;
		this.color = color;
	}
}

@es5ClassCompat
export class ColorPresentation {
	label: string;
	textEdit?: TextEdit;
	additionalTextEdits?: TextEdit[];

	constructor(label: string) {
		if (!label || typeof label !== 'string') {
			throw illegalArgument('label');
		}
		this.label = label;
	}
}

export enum ColorFormat {
	RGB = 0,
	HEX = 1,
	HSL = 2
}

export enum SourceControlInputBoxValidationType {
	Error = 0,
	Warning = 1,
	Information = 2
}

export enum TaskRevealKind {
	Always = 1,

	Silent = 2,

	Never = 3
}

export enum TaskPanelKind {
	Shared = 1,

	Dedicated = 2,

	New = 3
}

@es5ClassCompat
export class TaskGroup implements vscode.TaskGroup {

	private _id: string;

	public static Clean: TaskGroup = new TaskGroup('clean', 'Clean');

	public static Build: TaskGroup = new TaskGroup('build', 'Build');

	public static Rebuild: TaskGroup = new TaskGroup('rebuild', 'Rebuild');

	public static Test: TaskGroup = new TaskGroup('test', 'Test');

	public static from(value: string) {
		switch (value) {
			case 'clean':
				return TaskGroup.Clean;
			case 'build':
				return TaskGroup.Build;
			case 'rebuild':
				return TaskGroup.Rebuild;
			case 'test':
				return TaskGroup.Test;
			default:
				return undefined;
		}
	}

	constructor(id: string, _label: string) {
		if (typeof id !== 'string') {
			throw illegalArgument('name');
		}
		if (typeof _label !== 'string') {
			throw illegalArgument('name');
		}
		this._id = id;
	}

	get id(): string {
		return this._id;
	}
}

@es5ClassCompat
export class ProcessExecution implements vscode.ProcessExecution {

	private _process: string;
	private _args: string[];
	private _options: vscode.ProcessExecutionOptions | undefined;

	constructor(process: string, options?: vscode.ProcessExecutionOptions);
	constructor(process: string, args: string[], options?: vscode.ProcessExecutionOptions);
	constructor(process: string, varg1?: string[] | vscode.ProcessExecutionOptions, varg2?: vscode.ProcessExecutionOptions) {
		if (typeof process !== 'string') {
			throw illegalArgument('process');
		}
		this._process = process;
		if (varg1 !== undefined) {
			if (Array.isArray(varg1)) {
				this._args = varg1;
				this._options = varg2;
			} else {
				this._options = varg1;
			}
		}
		if (this._args === undefined) {
			this._args = [];
		}
	}


	get process(): string {
		return this._process;
	}

	set process(value: string) {
		if (typeof value !== 'string') {
			throw illegalArgument('process');
		}
		this._process = value;
	}

	get args(): string[] {
		return this._args;
	}

	set args(value: string[]) {
		if (!Array.isArray(value)) {
			value = [];
		}
		this._args = value;
	}

	get options(): vscode.ProcessExecutionOptions | undefined {
		return this._options;
	}

	set options(value: vscode.ProcessExecutionOptions | undefined) {
		this._options = value;
	}

	public computeId(): string {
		const hash = crypto.createHash('md5');
		hash.update('process');
		if (this._process !== undefined) {
			hash.update(this._process);
		}
		if (this._args && this._args.length > 0) {
			for (let arg of this._args) {
				hash.update(arg);
			}
		}
		return hash.digest('hex');
	}
}

@es5ClassCompat
export class ShellExecution implements vscode.ShellExecution {

	private _commandLine: string;
	private _command: string | vscode.ShellQuotedString;
	private _args: (string | vscode.ShellQuotedString)[];
	private _options: vscode.ShellExecutionOptions | undefined;

	constructor(commandLine: string, options?: vscode.ShellExecutionOptions);
	constructor(command: string | vscode.ShellQuotedString, args: (string | vscode.ShellQuotedString)[], options?: vscode.ShellExecutionOptions);
	constructor(arg0: string | vscode.ShellQuotedString, arg1?: vscode.ShellExecutionOptions | (string | vscode.ShellQuotedString)[], arg2?: vscode.ShellExecutionOptions) {
		if (Array.isArray(arg1)) {
			if (!arg0) {
				throw illegalArgument('command can\'t be undefined or null');
			}
			if (typeof arg0 !== 'string' && typeof arg0.value !== 'string') {
				throw illegalArgument('command');
			}
			this._command = arg0;
			this._args = arg1 as (string | vscode.ShellQuotedString)[];
			this._options = arg2;
		} else {
			if (typeof arg0 !== 'string') {
				throw illegalArgument('commandLine');
			}
			this._commandLine = arg0;
			this._options = arg1;
		}
	}

	get commandLine(): string {
		return this._commandLine;
	}

	set commandLine(value: string) {
		if (typeof value !== 'string') {
			throw illegalArgument('commandLine');
		}
		this._commandLine = value;
	}

	get command(): string | vscode.ShellQuotedString {
		return this._command;
	}

	set command(value: string | vscode.ShellQuotedString) {
		if (typeof value !== 'string' && typeof value.value !== 'string') {
			throw illegalArgument('command');
		}
		this._command = value;
	}

	get args(): (string | vscode.ShellQuotedString)[] {
		return this._args;
	}

	set args(value: (string | vscode.ShellQuotedString)[]) {
		this._args = value || [];
	}

	get options(): vscode.ShellExecutionOptions | undefined {
		return this._options;
	}

	set options(value: vscode.ShellExecutionOptions | undefined) {
		this._options = value;
	}

	public computeId(): string {
		const hash = crypto.createHash('md5');
		hash.update('shell');
		if (this._commandLine !== undefined) {
			hash.update(this._commandLine);
		}
		if (this._command !== undefined) {
			hash.update(typeof this._command === 'string' ? this._command : this._command.value);
		}
		if (this._args && this._args.length > 0) {
			for (let arg of this._args) {
				hash.update(typeof arg === 'string' ? arg : arg.value);
			}
		}
		return hash.digest('hex');
	}
}

export enum ShellQuoting {
	Escape = 1,
	Strong = 2,
	Weak = 3
}

export enum TaskScope {
	Global = 1,
	Workspace = 2
}

export class CustomExecution implements vscode.CustomExecution {
	private _callback: (args: vscode.TerminalRenderer, cancellationToken: vscode.CancellationToken) => Thenable<number>;

	constructor(callback: (args: vscode.TerminalRenderer, cancellationToken: vscode.CancellationToken) => Thenable<number>) {
		this._callback = callback;
	}

	public computeId(): string {
		const hash = crypto.createHash('md5');
		hash.update('customExecution');
		hash.update(generateUuid());
		return hash.digest('hex');
	}

	public set callback(value: (args: vscode.TerminalRenderer, cancellationToken: vscode.CancellationToken) => Thenable<number>) {
		this._callback = value;
	}

	public get callback(): (args: vscode.TerminalRenderer, cancellationToken: vscode.CancellationToken) => Thenable<number> {
		return this._callback;
	}
}

@es5ClassCompat
export class Task implements vscode.Task2 {

	private static ExtensionCallbackType: string = 'customExecution';
	private static ProcessType: string = 'process';
	private static ShellType: string = 'shell';
	private static EmptyType: string = '$empty';

	private __id: string | undefined;

	private _definition: vscode.TaskDefinition;
	private _scope: vscode.TaskScope.Global | vscode.TaskScope.Workspace | vscode.WorkspaceFolder | undefined;
	private _name: string;
	private _execution: ProcessExecution | ShellExecution | CustomExecution | undefined;
	private _problemMatchers: string[];
	private _hasDefinedMatchers: boolean;
	private _isBackground: boolean;
	private _source: string;
	private _group: TaskGroup | undefined;
	private _presentationOptions: vscode.TaskPresentationOptions;
	private _runOptions: vscode.RunOptions;

	constructor(definition: vscode.TaskDefinition, name: string, source: string, execution?: ProcessExecution | ShellExecution | CustomExecution, problemMatchers?: string | string[]);
	constructor(definition: vscode.TaskDefinition, scope: vscode.TaskScope.Global | vscode.TaskScope.Workspace | vscode.WorkspaceFolder, name: string, source: string, execution?: ProcessExecution | ShellExecution | CustomExecution, problemMatchers?: string | string[]);
	constructor(definition: vscode.TaskDefinition, arg2: string | (vscode.TaskScope.Global | vscode.TaskScope.Workspace) | vscode.WorkspaceFolder, arg3: any, arg4?: any, arg5?: any, arg6?: any) {
		this.definition = definition;
		let problemMatchers: string | string[];
		if (typeof arg2 === 'string') {
			this.name = arg2;
			this.source = arg3;
			this.execution = arg4;
			problemMatchers = arg5;
		} else if (arg2 === TaskScope.Global || arg2 === TaskScope.Workspace) {
			this.target = arg2;
			this.name = arg3;
			this.source = arg4;
			this.execution = arg5;
			problemMatchers = arg6;
		} else {
			this.target = arg2;
			this.name = arg3;
			this.source = arg4;
			this.execution = arg5;
			problemMatchers = arg6;
		}
		if (typeof problemMatchers === 'string') {
			this._problemMatchers = [problemMatchers];
			this._hasDefinedMatchers = true;
		} else if (Array.isArray(problemMatchers)) {
			this._problemMatchers = problemMatchers;
			this._hasDefinedMatchers = true;
		} else {
			this._problemMatchers = [];
			this._hasDefinedMatchers = false;
		}
		this._isBackground = false;
		this._presentationOptions = Object.create(null);
		this._runOptions = Object.create(null);
	}

	get _id(): string | undefined {
		return this.__id;
	}

	set _id(value: string | undefined) {
		this.__id = value;
	}

	private clear(): void {
		if (this.__id === undefined) {
			return;
		}
		this.__id = undefined;
		this._scope = undefined;
		this.computeDefinitionBasedOnExecution();
	}

	private computeDefinitionBasedOnExecution(): void {
		if (this._execution instanceof ProcessExecution) {
			this._definition = {
				type: Task.ProcessType,
				id: this._execution.computeId()
			};
		} else if (this._execution instanceof ShellExecution) {
			this._definition = {
				type: Task.ShellType,
				id: this._execution.computeId()
			};
		} else if (this._execution instanceof CustomExecution) {
			this._definition = {
				type: Task.ExtensionCallbackType,
				id: this._execution.computeId()
			};
		} else {
			this._definition = {
				type: Task.EmptyType,
				id: generateUuid()
			};
		}
	}

	get definition(): vscode.TaskDefinition {
		return this._definition;
	}

	set definition(value: vscode.TaskDefinition) {
		if (value === undefined || value === null) {
			throw illegalArgument('Kind can\'t be undefined or null');
		}
		this.clear();
		this._definition = value;
	}

	get scope(): vscode.TaskScope.Global | vscode.TaskScope.Workspace | vscode.WorkspaceFolder | undefined {
		return this._scope;
	}

	set target(value: vscode.TaskScope.Global | vscode.TaskScope.Workspace | vscode.WorkspaceFolder) {
		this.clear();
		this._scope = value;
	}

	get name(): string {
		return this._name;
	}

	set name(value: string) {
		if (typeof value !== 'string') {
			throw illegalArgument('name');
		}
		this.clear();
		this._name = value;
	}

	get execution(): ProcessExecution | ShellExecution | undefined {
		return (this._execution instanceof CustomExecution) ? undefined : this._execution;
	}

	set execution(value: ProcessExecution | ShellExecution | undefined) {
		this.execution2 = value;
	}

	get execution2(): ProcessExecution | ShellExecution | CustomExecution | undefined {
		return this._execution;
	}

	set execution2(value: ProcessExecution | ShellExecution | CustomExecution | undefined) {
		if (value === null) {
			value = undefined;
		}
		this.clear();
		this._execution = value;
<<<<<<< HEAD
		let type = this._definition.type;
		if (Task.EmptyType === type || Task.ProcessType === type || Task.ShellType === type || Task.ExtensionCallbackType === type) {
=======
		const type = this._definition.type;
		if (Task.EmptyType === type || Task.ProcessType === type || Task.ShellType === type) {
>>>>>>> 95e877db
			this.computeDefinitionBasedOnExecution();
		}
	}

	get problemMatchers(): string[] {
		return this._problemMatchers;
	}

	set problemMatchers(value: string[]) {
		if (!Array.isArray(value)) {
			this.clear();
			this._problemMatchers = [];
			this._hasDefinedMatchers = false;
			return;
		} else {
			this.clear();
			this._problemMatchers = value;
			this._hasDefinedMatchers = true;
		}
	}

	get hasDefinedMatchers(): boolean {
		return this._hasDefinedMatchers;
	}

	get isBackground(): boolean {
		return this._isBackground;
	}

	set isBackground(value: boolean) {
		if (value !== true && value !== false) {
			value = false;
		}
		this.clear();
		this._isBackground = value;
	}

	get source(): string {
		return this._source;
	}

	set source(value: string) {
		if (typeof value !== 'string' || value.length === 0) {
			throw illegalArgument('source must be a string of length > 0');
		}
		this.clear();
		this._source = value;
	}

	get group(): TaskGroup | undefined {
		return this._group;
	}

	set group(value: TaskGroup | undefined) {
		if (value === null) {
			value = undefined;
		}
		this.clear();
		this._group = value;
	}

	get presentationOptions(): vscode.TaskPresentationOptions {
		return this._presentationOptions;
	}

	set presentationOptions(value: vscode.TaskPresentationOptions) {
		if (value === null || value === undefined) {
			value = Object.create(null);
		}
		this.clear();
		this._presentationOptions = value;
	}

	get runOptions(): vscode.RunOptions {
		return this._runOptions;
	}

	set runOptions(value: vscode.RunOptions) {
		if (value === null || value === undefined) {
			value = Object.create(null);
		}
		this.clear();
		this._runOptions = value;
	}
}


export enum ProgressLocation {
	SourceControl = 1,
	Window = 10,
	Notification = 15
}

@es5ClassCompat
export class TreeItem {

	label?: string | vscode.TreeItemLabel;
	resourceUri?: URI;
	iconPath?: string | URI | { light: string | URI; dark: string | URI };
	command?: vscode.Command;
	contextValue?: string;
	tooltip?: string;

	constructor(label: string | vscode.TreeItemLabel, collapsibleState?: vscode.TreeItemCollapsibleState)
	constructor(resourceUri: URI, collapsibleState?: vscode.TreeItemCollapsibleState)
	constructor(arg1: string | vscode.TreeItemLabel | URI, public collapsibleState: vscode.TreeItemCollapsibleState = TreeItemCollapsibleState.None) {
		if (arg1 instanceof URI) {
			this.resourceUri = arg1;
		} else {
			this.label = arg1;
		}
	}

}

export enum TreeItemCollapsibleState {
	None = 0,
	Collapsed = 1,
	Expanded = 2
}

@es5ClassCompat
export class ThemeIcon {

	static File: ThemeIcon;
	static Folder: ThemeIcon;

	readonly id: string;

	constructor(id: string) {
		this.id = id;
	}
}
ThemeIcon.File = new ThemeIcon('file');
ThemeIcon.Folder = new ThemeIcon('folder');


@es5ClassCompat
export class ThemeColor {
	id: string;
	constructor(id: string) {
		this.id = id;
	}
}

export enum ConfigurationTarget {
	Global = 1,

	Workspace = 2,

	WorkspaceFolder = 3
}

@es5ClassCompat
export class RelativePattern implements IRelativePattern {
	base: string;
	baseFolder?: URI;

	pattern: string;

	constructor(base: vscode.WorkspaceFolder | string, pattern: string) {
		if (typeof base !== 'string') {
			if (!base || !URI.isUri(base.uri)) {
				throw illegalArgument('base');
			}
		}

		if (typeof pattern !== 'string') {
			throw illegalArgument('pattern');
		}

		if (typeof base === 'string') {
			this.base = base;
		} else {
			this.baseFolder = base.uri;
			this.base = base.uri.fsPath;
		}

		this.pattern = pattern;
	}
}

@es5ClassCompat
export class Breakpoint {

	private _id: string | undefined;

	readonly enabled: boolean;
	readonly condition?: string;
	readonly hitCondition?: string;
	readonly logMessage?: string;

	protected constructor(enabled?: boolean, condition?: string, hitCondition?: string, logMessage?: string) {
		this.enabled = typeof enabled === 'boolean' ? enabled : true;
		if (typeof condition === 'string') {
			this.condition = condition;
		}
		if (typeof hitCondition === 'string') {
			this.hitCondition = hitCondition;
		}
		if (typeof logMessage === 'string') {
			this.logMessage = logMessage;
		}
	}

	get id(): string {
		if (!this._id) {
			this._id = generateUuid();
		}
		return this._id;
	}
}

@es5ClassCompat
export class SourceBreakpoint extends Breakpoint {
	readonly location: Location;

	constructor(location: Location, enabled?: boolean, condition?: string, hitCondition?: string, logMessage?: string) {
		super(enabled, condition, hitCondition, logMessage);
		if (location === null) {
			throw illegalArgument('location');
		}
		this.location = location;
	}
}

@es5ClassCompat
export class FunctionBreakpoint extends Breakpoint {
	readonly functionName: string;

	constructor(functionName: string, enabled?: boolean, condition?: string, hitCondition?: string, logMessage?: string) {
		super(enabled, condition, hitCondition, logMessage);
		if (!functionName) {
			throw illegalArgument('functionName');
		}
		this.functionName = functionName;
	}
}

@es5ClassCompat
export class DebugAdapterExecutable implements vscode.DebugAdapterExecutable {
	readonly command: string;
	readonly args: string[];
	readonly options?: vscode.DebugAdapterExecutableOptions;

	constructor(command: string, args: string[], options?: vscode.DebugAdapterExecutableOptions) {
		this.command = command;
		this.args = args || [];
		this.options = options;
	}
}

@es5ClassCompat
export class DebugAdapterServer implements vscode.DebugAdapterServer {
	readonly port: number;
	readonly host?: string;

	constructor(port: number, host?: string) {
		this.port = port;
		this.host = host;
	}
}

/*
@es5ClassCompat
export class DebugAdapterImplementation implements vscode.DebugAdapterImplementation {
	readonly implementation: any;

	constructor(transport: any) {
		this.implementation = transport;
	}
}
*/

export enum LogLevel {
	Trace = 1,
	Debug = 2,
	Info = 3,
	Warning = 4,
	Error = 5,
	Critical = 6,
	Off = 7
}

//#region file api

export enum FileChangeType {
	Changed = 1,
	Created = 2,
	Deleted = 3,
}

@es5ClassCompat
export class FileSystemError extends Error {

	static FileExists(messageOrUri?: string | URI): FileSystemError {
		return new FileSystemError(messageOrUri, 'EntryExists', FileSystemError.FileExists);
	}
	static FileNotFound(messageOrUri?: string | URI): FileSystemError {
		return new FileSystemError(messageOrUri, 'EntryNotFound', FileSystemError.FileNotFound);
	}
	static FileNotADirectory(messageOrUri?: string | URI): FileSystemError {
		return new FileSystemError(messageOrUri, 'EntryNotADirectory', FileSystemError.FileNotADirectory);
	}
	static FileIsADirectory(messageOrUri?: string | URI): FileSystemError {
		return new FileSystemError(messageOrUri, 'EntryIsADirectory', FileSystemError.FileIsADirectory);
	}
	static NoPermissions(messageOrUri?: string | URI): FileSystemError {
		return new FileSystemError(messageOrUri, 'NoPermissions', FileSystemError.NoPermissions);
	}
	static Unavailable(messageOrUri?: string | URI): FileSystemError {
		return new FileSystemError(messageOrUri, 'Unavailable', FileSystemError.Unavailable);
	}

	constructor(uriOrMessage?: string | URI, code?: string, terminator?: Function) {
		super(URI.isUri(uriOrMessage) ? uriOrMessage.toString(true) : uriOrMessage);
		this.name = code ? `${code} (FileSystemError)` : `FileSystemError`;

		// workaround when extending builtin objects and when compiling to ES5, see:
		// https://github.com/Microsoft/TypeScript-wiki/blob/master/Breaking-Changes.md#extending-built-ins-like-error-array-and-map-may-no-longer-work
		if (typeof (<any>Object).setPrototypeOf === 'function') {
			(<any>Object).setPrototypeOf(this, FileSystemError.prototype);
		}

		if (typeof Error.captureStackTrace === 'function' && typeof terminator === 'function') {
			// nice stack traces
			Error.captureStackTrace(this, terminator);
		}
	}
}

//#endregion

//#region folding api

@es5ClassCompat
export class FoldingRange {

	start: number;

	end: number;

	kind?: FoldingRangeKind;

	constructor(start: number, end: number, kind?: FoldingRangeKind) {
		this.start = start;
		this.end = end;
		this.kind = kind;
	}
}

export enum FoldingRangeKind {
	Comment = 1,
	Imports = 2,
	Region = 3
}

//#endregion


export enum CommentThreadCollapsibleState {
	/**
	 * Determines an item is collapsed
	 */
	Collapsed = 0,
	/**
	 * Determines an item is expanded
	 */
	Expanded = 1
}

@es5ClassCompat
export class QuickInputButtons {

	static readonly Back: vscode.QuickInputButton = { iconPath: 'back.svg' };

	private constructor() { }
}<|MERGE_RESOLUTION|>--- conflicted
+++ resolved
@@ -1883,13 +1883,8 @@
 		}
 		this.clear();
 		this._execution = value;
-<<<<<<< HEAD
-		let type = this._definition.type;
+		const type = this._definition.type;
 		if (Task.EmptyType === type || Task.ProcessType === type || Task.ShellType === type || Task.ExtensionCallbackType === type) {
-=======
-		const type = this._definition.type;
-		if (Task.EmptyType === type || Task.ProcessType === type || Task.ShellType === type) {
->>>>>>> 95e877db
 			this.computeDefinitionBasedOnExecution();
 		}
 	}
