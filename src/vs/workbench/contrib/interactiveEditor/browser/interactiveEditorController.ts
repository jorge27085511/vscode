/*---------------------------------------------------------------------------------------------
 *  Copyright (c) Microsoft Corporation. All rights reserved.
 *  Licensed under the MIT License. See License.txt in the project root for license information.
 *--------------------------------------------------------------------------------------------*/

import { renderMarkdown } from 'vs/base/browser/markdownRenderer';
import { raceCancellationError } from 'vs/base/common/async';
import { CancellationToken, CancellationTokenSource } from 'vs/base/common/cancellation';
import { toErrorMessage } from 'vs/base/common/errorMessage';
import { isCancellationError } from 'vs/base/common/errors';
import { Event } from 'vs/base/common/event';
import { Iterable } from 'vs/base/common/iterator';
import { DisposableStore } from 'vs/base/common/lifecycle';
import { LRUCache } from 'vs/base/common/map';
import { isEqual } from 'vs/base/common/resources';
import { StopWatch } from 'vs/base/common/stopwatch';
import { URI } from 'vs/base/common/uri';
import 'vs/css!./interactiveEditor';
import { IActiveCodeEditor, ICodeEditor } from 'vs/editor/browser/editorBrowser';
import { IBulkEditService, ResourceEdit, ResourceFileEdit, ResourceTextEdit } from 'vs/editor/browser/services/bulkEditService';
import { EditOperation } from 'vs/editor/common/core/editOperation';
import { Position } from 'vs/editor/common/core/position';
import { IRange, Range } from 'vs/editor/common/core/range';
import { Selection } from 'vs/editor/common/core/selection';
import { LineRangeMapping } from 'vs/editor/common/diff/linesDiffComputer';
import { IEditorContribution, IEditorDecorationsCollection, ScrollType } from 'vs/editor/common/editorCommon';
import { LanguageSelector } from 'vs/editor/common/languageSelector';
import { CompletionContext, CompletionItem, CompletionItemInsertTextRule, CompletionItemKind, CompletionItemProvider, CompletionList, ProviderResult, TextEdit } from 'vs/editor/common/languages';
import { ICursorStateComputer, IModelDecorationOptions, IModelDeltaDecoration, ITextModel, IValidEditOperation } from 'vs/editor/common/model';
import { ModelDecorationOptions, createTextBufferFactoryFromSnapshot } from 'vs/editor/common/model/textModel';
import { IEditorWorkerService } from 'vs/editor/common/services/editorWorker';
import { ILanguageFeaturesService } from 'vs/editor/common/services/languageFeatures';
import { IModelService } from 'vs/editor/common/services/model';
import { ITextModelService } from 'vs/editor/common/services/resolverService';
import { InlineCompletionsController } from 'vs/editor/contrib/inlineCompletions/browser/inlineCompletionsController';
import { localize } from 'vs/nls';
import { IConfigurationService } from 'vs/platform/configuration/common/configuration';
import { IContextKey, IContextKeyService } from 'vs/platform/contextkey/common/contextkey';
import { IInstantiationService, ServicesAccessor } from 'vs/platform/instantiation/common/instantiation';
import { ILogService } from 'vs/platform/log/common/log';
import { IStorageService, StorageScope, StorageTarget } from 'vs/platform/storage/common/storage';
import { ITelemetryService } from 'vs/platform/telemetry/common/telemetry';
import { InteractiveEditorDiffWidget } from 'vs/workbench/contrib/interactiveEditor/browser/interactiveEditorDiffWidget';
import { InteractiveEditorZoneWidget } from 'vs/workbench/contrib/interactiveEditor/browser/interactiveEditorWidget';
import { CTX_INTERACTIVE_EDITOR_HAS_ACTIVE_REQUEST, CTX_INTERACTIVE_EDITOR_INLNE_DIFF, CTX_INTERACTIVE_EDITOR_LAST_EDIT_TYPE as CTX_INTERACTIVE_EDITOR_LAST_EDIT_KIND, CTX_INTERACTIVE_EDITOR_LAST_FEEDBACK as CTX_INTERACTIVE_EDITOR_LAST_FEEDBACK_KIND, IInteractiveEditorBulkEditResponse, IInteractiveEditorEditResponse, IInteractiveEditorRequest, IInteractiveEditorResponse, IInteractiveEditorService, IInteractiveEditorSession, IInteractiveEditorSessionProvider, IInteractiveEditorSlashCommand, INTERACTIVE_EDITOR_ID, EditMode, InteractiveEditorResponseFeedbackKind, CTX_INTERACTIVE_EDITOR_LAST_RESPONSE_TYPE, InteractiveEditorResponseType, IInteractiveEditorMessageResponse } from 'vs/workbench/contrib/interactiveEditor/common/interactiveEditor';
import { IInteractiveSessionWidgetService } from 'vs/workbench/contrib/interactiveSession/browser/interactiveSessionWidget';
import { IInteractiveSessionService } from 'vs/workbench/contrib/interactiveSession/common/interactiveSessionService';
import { INotebookEditorService } from 'vs/workbench/contrib/notebook/browser/services/notebookEditorService';
import { CellUri } from 'vs/workbench/contrib/notebook/common/notebookCommon';


type Exchange = { req: IInteractiveEditorRequest; res: IInteractiveEditorResponse };
export type Recording = { when: Date; session: IInteractiveEditorSession; value: string; exchanges: Exchange[] };

class SessionRecorder {

	private readonly _data = new LRUCache<IInteractiveEditorSession, Recording>(3);

	add(session: IInteractiveEditorSession, model: ITextModel) {
		this._data.set(session, { when: new Date(), session, value: model.getValue(), exchanges: [] });
	}

	addExchange(session: IInteractiveEditorSession, req: IInteractiveEditorRequest, res: IInteractiveEditorResponse) {
		this._data.get(session)?.exchanges.push({ req, res });
	}

	getAll(): Recording[] {
		return [...this._data.values()];
	}
}

type TelemetryData = {
	extension: string;
	rounds: string;
	undos: string;
	edits: boolean;
	terminalEdits: boolean;
	startTime: string;
	endTime: string;
	editMode: string;
};

type TelemetryDataClassification = {
	owner: 'jrieken';
	comment: 'Data about an interaction editor session';
	extension: { classification: 'SystemMetaData'; purpose: 'FeatureInsight'; comment: 'The extension providing the data' };
	rounds: { classification: 'SystemMetaData'; purpose: 'FeatureInsight'; comment: 'Number of request that were made' };
	undos: { classification: 'SystemMetaData'; purpose: 'FeatureInsight'; isMeasurement: true; comment: 'Requests that have been undone' };
	edits: { classification: 'SystemMetaData'; purpose: 'FeatureInsight'; isMeasurement: true; comment: 'Did edits happen while the session was active' };
	terminalEdits: { classification: 'SystemMetaData'; purpose: 'FeatureInsight'; comment: 'Did edits terminal the session' };
	startTime: { classification: 'SystemMetaData'; purpose: 'FeatureInsight'; comment: 'When the session started' };
	endTime: { classification: 'SystemMetaData'; purpose: 'FeatureInsight'; comment: 'When the session ended' };
	editMode: { classification: 'SystemMetaData'; purpose: 'FeatureInsight'; comment: 'What edit mode was choosen: live, livePreview, preview' };
};

class InlineDiffDecorations {

	private readonly _collection: IEditorDecorationsCollection;

	private _data: { tracking: IModelDeltaDecoration; decorating: IModelDecorationOptions }[] = [];
	private _visible: boolean = false;

	constructor(editor: ICodeEditor, visible: boolean = false) {
		this._collection = editor.createDecorationsCollection();
		this._visible = visible;
	}

	get visible() {
		return this._visible;
	}

	set visible(value: boolean) {
		this._visible = value;
		this.update();
	}

	clear() {
		this._collection.clear();
		this._data.length = 0;
	}

	collectEditOperation(op: IValidEditOperation) {
		this._data.push(InlineDiffDecorations._asDecorationData(op));
	}

	update() {
		this._collection.set(this._data.map(d => {
			const res = { ...d.tracking };
			if (this._visible) {
				res.options = { ...res.options, ...d.decorating };
			}
			return res;
		}));
	}

	private static _asDecorationData(edit: IValidEditOperation): { tracking: IModelDeltaDecoration; decorating: IModelDecorationOptions } {
		let content = edit.text;
		if (content.length > 12) {
			content = content.substring(0, 12) + '…';
		}
		const tracking: IModelDeltaDecoration = {
			range: edit.range,
			options: {
				description: 'interactive-editor-inline-diff',
			}
		};

		const decorating: IModelDecorationOptions = {
			description: 'interactive-editor-inline-diff',
			className: !edit.range.isEmpty() ? 'interactive-editor-lines-inserted-range' : undefined,
			showIfCollapsed: true,
			before: {
				content,
				inlineClassName: 'interactive-editor-lines-deleted-range-inline',
				attachedData: edit,
			}
		};

		return { tracking, decorating };
	}
}

export class SessionExchange {
	constructor(readonly prompt: string, readonly response: MarkdownResponse | EditResponse) { }
}

export class MarkdownResponse {
	constructor(readonly localUri: URI, readonly raw: IInteractiveEditorMessageResponse) { }
}

export class EditResponse {

	readonly localEdits: TextEdit[] = [];
	readonly singleCreateFileEdit: { uri: URI; edits: Promise<TextEdit>[] } | undefined;
	readonly workspaceEdits: ResourceEdit[] | undefined;
	readonly workspaceEditsIncludeLocalEdits: boolean = false;

	constructor(localUri: URI, readonly raw: IInteractiveEditorBulkEditResponse | IInteractiveEditorEditResponse) {
		if (raw.type === 'editorEdit') {
			//
			this.localEdits = raw.edits;
			this.singleCreateFileEdit = undefined;
			this.workspaceEdits = undefined;

		} else {
			//
			const edits = ResourceEdit.convert(raw.edits);
			this.workspaceEdits = edits;

			let isComplexEdit = false;

			for (const edit of edits) {
				if (edit instanceof ResourceFileEdit) {
					if (!isComplexEdit && edit.newResource && !edit.oldResource) {
						// file create
						if (this.singleCreateFileEdit) {
							isComplexEdit = true;
							this.singleCreateFileEdit = undefined;
						} else {
							this.singleCreateFileEdit = { uri: edit.newResource, edits: [] };
							if (edit.options.contents) {
								this.singleCreateFileEdit.edits.push(edit.options.contents.then(x => ({ range: new Range(1, 1, 1, 1), text: x.toString() })));
							}
						}
					}
				} else if (edit instanceof ResourceTextEdit) {
					//
					if (isEqual(edit.resource, localUri)) {
						this.localEdits.push(edit.textEdit);
						this.workspaceEditsIncludeLocalEdits = true;

					} else if (isEqual(this.singleCreateFileEdit?.uri, edit.resource)) {
						this.singleCreateFileEdit!.edits.push(Promise.resolve(edit.textEdit));
					} else {
						isComplexEdit = true;
					}
				}
			}

			if (isComplexEdit) {
				this.singleCreateFileEdit = undefined;
			}
		}
	}
}

class Session {

	private readonly _exchange: SessionExchange[] = [];

	readonly teldata: TelemetryData;

	constructor(
		readonly editMode: EditMode,
		readonly model0: ITextModel,
		readonly modelN: ITextModel,
		readonly provider: IInteractiveEditorSessionProvider,
		readonly session: IInteractiveEditorSession,
	) {
		this.teldata = {
			extension: provider.debugName,
			startTime: new Date().toISOString(),
			endTime: new Date().toISOString(),
			edits: false,
			terminalEdits: false,
			rounds: '',
			undos: '',
			editMode
		};
	}

	addExchange(exchange: SessionExchange): void {
		const newLen = this._exchange.push(exchange);
		this.teldata.rounds += `${newLen}|`;
	}

	get lastExchange(): SessionExchange | undefined {
		return this._exchange[this._exchange.length - 1];
	}
}

export interface InteractiveEditorRunOptions {
	initialRange?: IRange;
	message?: string;
	autoSend?: boolean;
}

export class InteractiveEditorController implements IEditorContribution {


	static get(editor: ICodeEditor) {
		return editor.getContribution<InteractiveEditorController>(INTERACTIVE_EDITOR_ID);
	}

	private static _inlineDiffStorageKey: string = 'interactiveEditor.storage.inlineDiff';

	private static _decoBlock = ModelDecorationOptions.register({
		description: 'interactive-editor',
		showIfCollapsed: false,
		isWholeLine: true,
		className: 'interactive-editor-block-selection',
	});

	private static _decoWholeRange = ModelDecorationOptions.register({
		description: 'interactive-editor-marker'
	});

	private static _promptHistory: string[] = [];
	private _historyOffset: number = -1;

	private readonly _store = new DisposableStore();
	private readonly _recorder = new SessionRecorder();
	private readonly _zone: InteractiveEditorZoneWidget;
	private readonly _ctxHasActiveRequest: IContextKey<boolean>;
	private readonly _ctxInlineDiff: IContextKey<boolean>;
	private readonly _ctxLastResponseType: IContextKey<undefined | InteractiveEditorResponseType>;
	private readonly _ctxLastEditKind: IContextKey<'' | 'simple'>;
	private readonly _ctxLastFeedbackKind: IContextKey<'helpful' | 'unhelpful' | ''>;

	private _strategy?: EditModeStrategy;
	private _lastInlineDecorations?: InlineDiffDecorations;
	private _inlineDiffEnabled: boolean = false;

	private _currentSession?: Session;

	private _ctsSession: CancellationTokenSource = new CancellationTokenSource();
	private _ctsRequest?: CancellationTokenSource;

	private _requestPrompt: string | undefined;
	private _messageReply: string | undefined;

	constructor(
		private readonly _editor: ICodeEditor,
		@IInstantiationService private readonly _instaService: IInstantiationService,
		@IInteractiveEditorService private readonly _interactiveEditorService: IInteractiveEditorService,
		@IEditorWorkerService private readonly _editorWorkerService: IEditorWorkerService,
		@ILogService private readonly _logService: ILogService,
		@ITelemetryService private readonly _telemetryService: ITelemetryService,
		@IStorageService private readonly _storageService: IStorageService,
		@IConfigurationService private readonly _configurationService: IConfigurationService,
		@IModelService private readonly _modelService: IModelService,
		@ITextModelService private readonly _textModelService: ITextModelService,
		@INotebookEditorService private readonly _notebookEditorService: INotebookEditorService,
		@IContextKeyService contextKeyService: IContextKeyService,

	) {
		this._zone = this._store.add(_instaService.createInstance(InteractiveEditorZoneWidget, this._editor));
		this._ctxHasActiveRequest = CTX_INTERACTIVE_EDITOR_HAS_ACTIVE_REQUEST.bindTo(contextKeyService);
		this._ctxInlineDiff = CTX_INTERACTIVE_EDITOR_INLNE_DIFF.bindTo(contextKeyService);
		this._ctxLastEditKind = CTX_INTERACTIVE_EDITOR_LAST_EDIT_KIND.bindTo(contextKeyService);
		this._ctxLastResponseType = CTX_INTERACTIVE_EDITOR_LAST_RESPONSE_TYPE.bindTo(contextKeyService);
		this._ctxLastFeedbackKind = CTX_INTERACTIVE_EDITOR_LAST_FEEDBACK_KIND.bindTo(contextKeyService);
	}

	dispose(): void {
		this._store.dispose();
		this._ctsSession.dispose(true);
		this._ctsSession.dispose();
	}

	getId(): string {
		return INTERACTIVE_EDITOR_ID;
	}

	private _getMode(): EditMode {
		return this._configurationService.getValue('interactiveEditor.editMode');
	}

	viewInChat() {
		if (this._messageReply && this._requestPrompt) {
			this._instaService.invokeFunction(showMessageResponse, this._requestPrompt, this._messageReply);
		}
	}

	async run(options: InteractiveEditorRunOptions | undefined): Promise<void> {

		// hide/cancel inline completions when invoking IE
		InlineCompletionsController.get(this._editor)?.hide();

		const editMode = this._getMode();

		this._ctsSession.dispose(true);
		this._cancelNotebookSiblingEditors();

		if (!this._editor.hasModel()) {
			return;
		}

		const provider = Iterable.first(this._interactiveEditorService.getAllProvider());
		if (!provider) {
			this._logService.trace('[IE] NO provider found');
			return;
		}

		const thisSession = this._ctsSession = new CancellationTokenSource();
		const textModel = this._editor.getModel();
		const selection = this._editor.getSelection();
		const session = await provider.prepareInteractiveEditorSession(textModel, selection, this._ctsSession.token);
		if (!session) {
			this._logService.trace('[IE] NO session', provider.debugName);
			return;
		}
		this._recorder.add(session, textModel);
		this._logService.trace('[IE] NEW session', provider.debugName);

		const store = new DisposableStore();

		// keep a snapshot of the "actual" model
		const textModel0 = this._modelService.createModel(createTextBufferFactoryFromSnapshot(textModel.createSnapshot()), { languageId: textModel.getLanguageId(), onDidChange: Event.None }, undefined, true);
		store.add(textModel0);

		// keep a reference to prevent disposal of the "actual" model
		const refTextModelN = await this._textModelService.createModelReference(textModel.uri);
		store.add(refTextModelN);

		let textModel0Changes: LineRangeMapping[] | undefined;

		this._currentSession = new Session(editMode, textModel0, textModel, provider, session);
		this._strategy = this._instaService.createInstance(EditModeStrategy.ctor(editMode), this._currentSession);

		this._inlineDiffEnabled = this._storageService.getBoolean(InteractiveEditorController._inlineDiffStorageKey, StorageScope.PROFILE, false);
		const inlineDiffDecorations = new InlineDiffDecorations(this._editor, this._inlineDiffEnabled);
		this._lastInlineDecorations = inlineDiffDecorations;
		this._ctxInlineDiff.set(this._inlineDiffEnabled);

		const blockDecoration = this._editor.createDecorationsCollection();
		const wholeRangeDecoration = this._editor.createDecorationsCollection();

		let optionsRange = Range.lift(options?.initialRange) ?? (session.wholeRange ? Range.lift(session.wholeRange) : selection);
		if (optionsRange.isEmpty()) {
			optionsRange = new Range(optionsRange.startLineNumber, 1, optionsRange.startLineNumber, textModel.getLineMaxColumn(optionsRange.startLineNumber));
		}
		wholeRangeDecoration.set([{
			range: optionsRange,
			options: InteractiveEditorController._decoWholeRange
		}]);

		let placeholder = session.placeholder ?? '';
		let value = options?.message ?? '';
		let autoSend = options?.autoSend ?? false;

		if (session.slashCommands) {
			store.add(this._instaService.invokeFunction(installSlashCommandSupport, this._zone.widget.inputEditor as IActiveCodeEditor, session.slashCommands));
		}

		this._zone.widget.updateStatus(session.message ?? localize('welcome.1', "AI-generated code may be incorrect."));

		// CANCEL when input changes
		this._editor.onDidChangeModel(this.cancelSession, this, store);

		if (editMode === EditMode.Live) {

			// REposition the zone widget whenever the block decoration changes
			let lastPost: Position | undefined;
			wholeRangeDecoration.onDidChange(e => {
				const range = wholeRangeDecoration.getRange(0);
				if (range && (!lastPost || !lastPost.equals(range.getEndPosition()))) {
					lastPost = range.getEndPosition();
					this._zone.updatePosition(lastPost);
				}
			}, undefined, store);
		}

		let ignoreModelChanges = false;
		this._editor.onDidChangeModelContent(e => {
			if (!ignoreModelChanges) {

				// remove inline diff when the model changes
				inlineDiffDecorations.clear();

				// note when "other" edits happen
				this._currentSession!.teldata.edits = true;

				// CANCEL if the document has changed outside the current range
				const wholeRange = wholeRangeDecoration.getRange(0);
				if (!wholeRange) {
					this._ctsSession.cancel();
					this._logService.trace('[IE] ABORT wholeRange seems gone/collapsed');
					return;
				}
				// for (const change of e.changes) {
				// 	if (!Range.areIntersectingOrTouching(wholeRange, change.range)) {
				// 		this._ctsSession.cancel();
				// 		this._logService.trace('[IE] CANCEL because of model change OUTSIDE range');
				// 		this._currentSession!.teldata.terminalEdits = true;
				// 		break;
				// 	}
				// }
			}

		}, undefined, store);

		const diffZone = this._instaService.createInstance(InteractiveEditorDiffWidget, this._editor, textModel0);

		do {

			const wholeRange = wholeRangeDecoration.getRange(0);
			if (!wholeRange) {
				// nuked whole file contents?
				this._logService.trace('[IE] ABORT wholeRange seems gone/collapsed');
				break;
			}


			// visuals: add block decoration
			blockDecoration.set([{
				range: wholeRange,
				options: InteractiveEditorController._decoBlock
			}]);

			this._ctsRequest?.dispose(true);
			this._ctsRequest = new CancellationTokenSource(this._ctsSession.token);

			this._historyOffset = -1;
			const inputPromise = this._zone.getInput(wholeRange.getEndPosition(), placeholder, value, this._ctsRequest.token);

			if (textModel0Changes && editMode === EditMode.LivePreview) {

				diffZone.showDiff(
					() => wholeRangeDecoration.getRange(0)!, // TODO@jrieken if it can be null it will be null
					textModel0Changes
				);
			}
			this._ctxLastFeedbackKind.reset();
			// reveal the line after the whole range to ensure that the input box is visible
			this._editor.revealPosition({ lineNumber: wholeRange.endLineNumber + 1, column: 1 }, ScrollType.Smooth);
<<<<<<< HEAD
			if (options?.autoSend && !this._currentSession.lastExchange) {
=======
			if (autoSend) {
				autoSend = false;
>>>>>>> 6c10bd12
				this.accept();
			}
			const input = await inputPromise;

			if (!input) {
				continue;
			}

			if (!InteractiveEditorController._promptHistory.includes(input)) {
				InteractiveEditorController._promptHistory.unshift(input);
			}

			const refer = session.slashCommands?.some(value => value.refer && input!.startsWith(`/${value.command}`));
			if (refer) {
				this._logService.info('[IE] seeing refer command, continuing outside editor', provider.debugName);
				this._editor.setSelection(wholeRange);
				this._instaService.invokeFunction(sendRequest, input);
				continue;
			}

			const sw = StopWatch.create();
			const request: IInteractiveEditorRequest = {
				prompt: input,
				selection: this._editor.getSelection(),
				wholeRange
			};
			const task = provider.provideResponse(session, request, this._ctsRequest.token);
			this._logService.trace('[IE] request started', provider.debugName, session, request);
			value = input;

			let reply: IInteractiveEditorResponse | null | undefined;
			try {
				this._zone.widget.updateProgress(true);
				this._ctxHasActiveRequest.set(true);
				reply = await raceCancellationError(Promise.resolve(task), this._ctsRequest.token);

			} catch (e) {
				if (!isCancellationError(e)) {
					this._logService.error('[IE] ERROR during request', provider.debugName);
					this._logService.error(e);
					this._zone.widget.updateStatus(toErrorMessage(e), { classes: ['error'] });
					// statusWidget
					continue;
				}
			} finally {
				this._ctxHasActiveRequest.set(false);
				this._ctxLastResponseType.set(reply?.type);
				this._zone.widget.updateProgress(false);
				this._logService.trace('[IE] request took', sw.elapsed(), provider.debugName);
			}

			if (this._ctsRequest.token.isCancellationRequested) {
				this._logService.trace('[IE] request CANCELED', provider.debugName);
				continue;
			}

			if (!reply) {
				this._logService.trace('[IE] NO reply or edits', provider.debugName);
				this._zone.widget.updateStatus(localize('empty', "No results, please refine your input and try again."), { classes: ['warn'] });
				continue;
			}


			this._recorder.addExchange(session, request, reply);
			this._zone.widget.updateToolbar(true);

			if (reply.type === 'message') {
				this._logService.info('[IE] received a MESSAGE, continuing outside editor', provider.debugName);
				this._messageReply = reply.message.value;
				this._requestPrompt = request.prompt;
				const renderedMarkdown = renderMarkdown(reply.message, { inline: true });
				this._zone.widget.updateStatus('');
				this._zone.widget.updateMarkdownMessage(renderedMarkdown.element);
				const markdownResponse = new MarkdownResponse(textModel.uri, reply);
				this._currentSession.addExchange(new SessionExchange(value, markdownResponse));
				continue;
			}

			const editResponse = new EditResponse(textModel.uri, reply);
			this._currentSession.addExchange(new SessionExchange(value, editResponse));

			const canContinue = this._strategy.update(editResponse);
			if (!canContinue) {
				break;
			}

			this._ctxLastEditKind.set(editResponse.localEdits.length === 1 ? 'simple' : '');

			// inline diff
			inlineDiffDecorations.clear();


			// use whole range from reply
			if (reply.wholeRange) {
				wholeRangeDecoration.set([{
					range: reply.wholeRange,
					options: InteractiveEditorController._decoWholeRange
				}]);
			}

			if (editMode === EditMode.Preview) {
				// only preview changes
				if (editResponse.localEdits.length > 0) {
					this._zone.widget.showEditsPreview(textModel, editResponse.localEdits);
				} else {
					this._zone.widget.hideEditsPreview();
				}

			} else {
				// make edits more minimal

				const moreMinimalEdits = (await this._editorWorkerService.computeHumanReadableDiff(textModel.uri, editResponse.localEdits));
				const editOperations = (moreMinimalEdits ?? editResponse.localEdits).map(edit => EditOperation.replace(Range.lift(edit.range), edit.text));
				this._logService.trace('[IE] edits from PROVIDER and after making them MORE MINIMAL', provider.debugName, editResponse.localEdits, moreMinimalEdits);

				const textModelNplus1 = this._modelService.createModel(createTextBufferFactoryFromSnapshot(textModel.createSnapshot()), null, undefined, true);
				textModelNplus1.applyEdits(editOperations);
				const diff = await this._editorWorkerService.computeDiff(textModel0.uri, textModelNplus1.uri, { ignoreTrimWhitespace: false, maxComputationTimeMs: 5000 }, 'advanced');
				textModel0Changes = diff?.changes ?? undefined;
				textModelNplus1.dispose();

				try {
					ignoreModelChanges = true;

					const cursorStateComputerAndInlineDiffCollection: ICursorStateComputer = (undoEdits) => {
						let last: Position | null = null;
						for (const edit of undoEdits) {
							last = !last || last.isBefore(edit.range.getEndPosition()) ? edit.range.getEndPosition() : last;
							inlineDiffDecorations.collectEditOperation(edit);
						}
						return last && [Selection.fromPositions(last)];
					};

					this._editor.pushUndoStop();
					this._editor.executeEdits(
						'interactive-editor',
						editOperations,
						cursorStateComputerAndInlineDiffCollection
					);
					this._editor.pushUndoStop();

				} finally {
					ignoreModelChanges = false;
				}

				if (editMode === EditMode.Live) {
					inlineDiffDecorations.update();
				}

				// summary message
				let linesChanged = 0;
				if (textModel0Changes) {
					for (const change of textModel0Changes) {
						linesChanged += change.changedLineCount;
					}
				}
				let message: string;
				if (linesChanged === 0) {
					message = localize('lines.0', "Generated reply");
				} else if (linesChanged === 1) {
					message = localize('lines.1', "Generated reply and changed 1 line.");
				} else {
					message = localize('lines.N', "Generated reply and changed {0} lines.", linesChanged);
				}
				this._zone.widget.updateStatus(message);
			}


			if (editResponse.singleCreateFileEdit) {
				this._zone.widget.showCreatePreview(editResponse.singleCreateFileEdit.uri, await Promise.all(editResponse.singleCreateFileEdit.edits));
			} else {
				this._zone.widget.hideCreatePreview();
			}

			placeholder = reply.placeholder ?? session.placeholder ?? '';

		} while (!thisSession.token.isCancellationRequested);

		this._inlineDiffEnabled = inlineDiffDecorations.visible;
		this._storageService.store(InteractiveEditorController._inlineDiffStorageKey, this._inlineDiffEnabled, StorageScope.PROFILE, StorageTarget.USER);


		this._logService.trace('[IE] session DONE', provider.debugName);
		this._currentSession.teldata.endTime = new Date().toISOString();
		this._telemetryService.publicLog2<TelemetryData, TelemetryDataClassification>('interactiveEditor/session', this._currentSession.teldata);

		// done, cleanup

		diffZone.hide();
		diffZone.dispose();

		wholeRangeDecoration.clear();
		blockDecoration.clear();
		inlineDiffDecorations.clear();

		store.dispose();
		session.dispose?.();

		this._ctxLastEditKind.reset();
		this._ctxLastResponseType.reset();
		this._ctxLastFeedbackKind.reset();
		this._currentSession = undefined;
		this._lastInlineDecorations = undefined;

		this._zone.hide();
		this._editor.focus();
	}

	private _cancelNotebookSiblingEditors() {
		if (!this._editor.hasModel()) {
			return;
		}
		const candidate = CellUri.parse(this._editor.getModel().uri);
		if (!candidate) {
			return;
		}
		for (const editor of this._notebookEditorService.listNotebookEditors()) {
			if (isEqual(editor.textModel?.uri, candidate.notebook)) {
				let found = false;
				const editors: ICodeEditor[] = [];
				for (const [, codeEditor] of editor.codeEditors) {
					editors.push(codeEditor);
					found = codeEditor === this._editor || found;
				}
				if (found) {
					// found the this editor in the outer notebook editor -> make sure to
					// cancel all sibling sessions
					for (const editor of editors) {
						if (editor !== this._editor) {
							InteractiveEditorController.get(editor)?.cancelSession();

						}
					}
					break;
				}
			}
		}
	}

	accept(): void {
		this._zone.widget.acceptInput();
	}

	cancelCurrentRequest(): void {
		this._ctsRequest?.cancel();
	}

	arrowOut(up: boolean): void {
		if (this._zone.position && this._editor.hasModel()) {
			const { column } = this._editor.getPosition();
			const { lineNumber } = this._zone.position;
			const newLine = up ? lineNumber : lineNumber + 1;
			this._editor.setPosition({ lineNumber: newLine, column });
			this._editor.focus();
		}
	}

	toggleInlineDiff(): void {
		this._inlineDiffEnabled = !this._inlineDiffEnabled;
		this._ctxInlineDiff.set(this._inlineDiffEnabled);
		this._storageService.store(InteractiveEditorController._inlineDiffStorageKey, this._inlineDiffEnabled, StorageScope.PROFILE, StorageTarget.USER);
		if (this._lastInlineDecorations) {
			this._lastInlineDecorations.visible = this._inlineDiffEnabled;
		}
	}

	focus(): void {
		this._zone.widget.focus();
	}

	populateHistory(up: boolean) {
		const len = InteractiveEditorController._promptHistory.length;
		if (len === 0) {
			return;
		}
		const pos = (len + this._historyOffset + (up ? 1 : -1)) % len;
		const entry = InteractiveEditorController._promptHistory[pos];
		this._zone.widget.populateInputField(entry);
		this._historyOffset = pos;
	}

	recordings() {
		return this._recorder.getAll();
	}

	undoLast(): string | void {
		if (this._currentSession?.lastExchange?.response instanceof EditResponse) {
			this._currentSession.modelN.undo();
			return this._currentSession.lastExchange.response.localEdits[0].text;
		}
	}

	feedbackLast(helpful: boolean) {
		if (this._currentSession?.lastExchange?.response) {
			const kind = helpful ? InteractiveEditorResponseFeedbackKind.Helpful : InteractiveEditorResponseFeedbackKind.Unhelpful;
			this._currentSession.provider.handleInteractiveEditorResponseFeedback?.(this._currentSession.session, this._currentSession.lastExchange.response.raw, kind);
			this._ctxLastFeedbackKind.set(helpful ? 'helpful' : 'unhelpful');
			this._zone.widget.updateStatus('Thank you for your feedback!', { resetAfter: 1250 });
		}
	}

	async applyChanges(): Promise<EditResponse | void> {
<<<<<<< HEAD
		if (this._currentSession?.lastExchange?.response instanceof EditResponse) {
			await this._strategy?.apply();
=======
		if (this._currentSession?.lastResponse instanceof EditResponse && this._strategy) {
			const { lastResponse } = this._currentSession;
			const strategy = this._strategy;
			this._strategy = undefined;
			await strategy?.apply();
>>>>>>> 6c10bd12
			this._ctsSession.cancel();
			return this._currentSession.lastExchange.response;
		}
	}

	async cancelSession() {
		const strategy = this._strategy;
		this._strategy = undefined;
		await strategy?.cancel();
		this._ctsSession.cancel();
	}
}

abstract class EditModeStrategy {

	static ctor(mode: EditMode) {
		switch (mode) {
			case EditMode.Live: return LiveStrategy;
			case EditMode.LivePreview: return LivePreviewStrategy;
			case EditMode.Preview: return PreviewStrategy;
		}
	}

	abstract update(response: EditResponse): boolean;

	abstract apply(): Promise<void>;

	abstract cancel(): Promise<void>;
}

class PreviewStrategy extends EditModeStrategy {

	constructor(
		protected readonly _session: Session,
		@IBulkEditService private readonly _bulkEditService: IBulkEditService,
	) {
		super();
	}

	update(response: EditResponse): boolean {
		if (!response.workspaceEdits || response.singleCreateFileEdit) {
			// preview stategy can handle simple workspace edit (single file create)
			return true;
		}
		this._bulkEditService.apply(response.workspaceEdits, { showPreview: true });
		return false;
	}

	async apply() {

		if (!(this._session.lastExchange?.response instanceof EditResponse)) {
			return;
		}
		const editResponse = this._session.lastExchange?.response;
		if (editResponse.workspaceEdits) {
			await this._bulkEditService.apply(editResponse.workspaceEdits);

		} else if (!editResponse.workspaceEditsIncludeLocalEdits) {

			const { modelN } = this._session;

			if (modelN.equalsTextBuffer(this._session.model0.getTextBuffer())) {
				modelN.pushStackElement();
				const edits = editResponse.localEdits.map(edit => EditOperation.replace(Range.lift(edit.range), edit.text));
				modelN.pushEditOperations(null, edits, () => null);
				modelN.pushStackElement();
			}
		}
	}

	async cancel(): Promise<void> {
		// nothing to do
	}
}

class LiveStrategy extends EditModeStrategy {

	constructor(
		protected readonly _session: Session,
		@IBulkEditService protected readonly _bulkEditService: IBulkEditService,
		@IEditorWorkerService protected readonly _editorWorkerService: IEditorWorkerService
	) {
		super();
	}

	update(response: EditResponse): boolean {
		if (response.workspaceEdits) {
			this._bulkEditService.apply(response.workspaceEdits, { showPreview: true });
			return false;
		}
		return true;
	}

	async apply() {
		// nothing to do
	}

	async cancel() {
		const { modelN, model0 } = this._session;
		if (modelN.isDisposed() || model0.isDisposed()) {
			return;
		}
		const edits = await this._editorWorkerService.computeMoreMinimalEdits(modelN.uri, [{ range: modelN.getFullModelRange(), text: model0.getValue() }]);
		if (edits) {
			const operations = edits.map(e => EditOperation.replace(Range.lift(e.range), e.text));
			modelN.pushEditOperations(null, operations, () => null);
		}
	}
}

class LivePreviewStrategy extends LiveStrategy {

	private _lastResponse?: EditResponse;

	override update(response: EditResponse): boolean {
		this._lastResponse = response;
		if (response.singleCreateFileEdit) {
			// preview stategy can handle simple workspace edit (single file create)
			return true;
		}
		return super.update(response);
	}

	override async apply() {
		if (this._lastResponse?.workspaceEdits) {
			await this._bulkEditService.apply(this._lastResponse.workspaceEdits);
		}
	}
}

function installSlashCommandSupport(accessor: ServicesAccessor, editor: IActiveCodeEditor, commands: IInteractiveEditorSlashCommand[]) {

	const languageFeaturesService = accessor.get(ILanguageFeaturesService);

	const store = new DisposableStore();
	const selector: LanguageSelector = { scheme: editor.getModel().uri.scheme, pattern: editor.getModel().uri.path, language: editor.getModel().getLanguageId() };
	store.add(languageFeaturesService.completionProvider.register(selector, new class implements CompletionItemProvider {

		_debugDisplayName?: string = 'InteractiveEditorSlashCommandProvider';

		readonly triggerCharacters?: string[] = ['/'];

		provideCompletionItems(model: ITextModel, position: Position, context: CompletionContext, token: CancellationToken): ProviderResult<CompletionList> {
			if (position.lineNumber !== 1 && position.column !== 1) {
				return undefined;
			}

			const suggestions: CompletionItem[] = commands.map(command => {

				const withSlash = `/${command.command}`;

				return {
					label: { label: withSlash, description: command.detail },
					insertText: `${withSlash} $0`,
					insertTextRules: CompletionItemInsertTextRule.InsertAsSnippet,
					kind: CompletionItemKind.Text,
					range: new Range(1, 1, 1, 1),
				};
			});

			return { suggestions };
		}
	}));

	const decorations = editor.createDecorationsCollection();

	const updateSlashDecorations = () => {
		const newDecorations: IModelDeltaDecoration[] = [];
		for (const command of commands) {
			const withSlash = `/${command.command}`;
			const firstLine = editor.getModel().getLineContent(1);
			if (firstLine.startsWith(withSlash)) {
				newDecorations.push({
					range: new Range(1, 1, 1, withSlash.length + 1),
					options: {
						description: 'interactive-editor-slash-command',
						inlineClassName: 'interactive-editor-slash-command',
					}
				});

				// inject detail when otherwise empty
				if (firstLine === `/${command.command} `) {
					newDecorations.push({
						range: new Range(1, withSlash.length + 1, 1, withSlash.length + 2),
						options: {
							description: 'interactive-editor-slash-command-detail',
							after: {
								content: `${command.detail}`,
								inlineClassName: 'interactive-editor-slash-command-detail'
							}
						}
					});
				}
				break;
			}
		}
		decorations.set(newDecorations);
	};

	store.add(editor.onDidChangeModelContent(updateSlashDecorations));
	updateSlashDecorations();

	return store;
}

async function showMessageResponse(accessor: ServicesAccessor, query: string, response: string) {
	const interactiveSessionService = accessor.get(IInteractiveSessionService);
	const providerId = interactiveSessionService.getProviderInfos()[0]?.id;

	const interactiveSessionWidgetService = accessor.get(IInteractiveSessionWidgetService);
	const widget = await interactiveSessionWidgetService.revealViewForProvider(providerId);
	if (widget && widget.viewModel) {
		await interactiveSessionService.addCompleteRequest(widget.viewModel.sessionId, query, { message: response });
		widget.focusLastMessage();
	}
}

async function sendRequest(accessor: ServicesAccessor, query: string) {
	const interactiveSessionService = accessor.get(IInteractiveSessionService);
	const widgetService = accessor.get(IInteractiveSessionWidgetService);

	const providerId = interactiveSessionService.getProviderInfos()[0]?.id;
	const widget = await widgetService.revealViewForProvider(providerId);
	if (!widget) {
		return;
	}

	widget.acceptInput(query);
}<|MERGE_RESOLUTION|>--- conflicted
+++ resolved
@@ -504,12 +504,8 @@
 			this._ctxLastFeedbackKind.reset();
 			// reveal the line after the whole range to ensure that the input box is visible
 			this._editor.revealPosition({ lineNumber: wholeRange.endLineNumber + 1, column: 1 }, ScrollType.Smooth);
-<<<<<<< HEAD
-			if (options?.autoSend && !this._currentSession.lastExchange) {
-=======
-			if (autoSend) {
+			if (autoSend && !this._currentSession.lastResponse) {
 				autoSend = false;
->>>>>>> 6c10bd12
 				this.accept();
 			}
 			const input = await inputPromise;
@@ -812,16 +808,10 @@
 	}
 
 	async applyChanges(): Promise<EditResponse | void> {
-<<<<<<< HEAD
-		if (this._currentSession?.lastExchange?.response instanceof EditResponse) {
-			await this._strategy?.apply();
-=======
-		if (this._currentSession?.lastResponse instanceof EditResponse && this._strategy) {
-			const { lastResponse } = this._currentSession;
+		if (this._currentSession?.lastExchange?.response instanceof EditResponse && this._strategy) {
 			const strategy = this._strategy;
 			this._strategy = undefined;
 			await strategy?.apply();
->>>>>>> 6c10bd12
 			this._ctsSession.cancel();
 			return this._currentSession.lastExchange.response;
 		}
