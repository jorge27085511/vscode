<!DOCTYPE html>
<html>
	<head>
		<meta http-equiv="Content-Security-Policy" content="
			default-src 'none';
			child-src 'self' data: blob:;
<<<<<<< HEAD
			script-src 'self' 'unsafe-eval' 'sha256-2Q+j4hfT09+1+imS46J2YlkCtHWQt0/BE79PXjJ0ZJ8=' https: http://localhost:* blob:;
=======
			script-src 'self' 'unsafe-eval' 'sha256-++yLFGtZAMsPOtftkIktNKpSEupSQGmZufZGVEWmSu4=' https: http://localhost:* blob:;
>>>>>>> 2075322a
			connect-src 'self' https: wss: http://localhost:* http://127.0.0.1:* ws://localhost:* ws://127.0.0.1:*;"/>
	</head>
	<body>
	<script>
(function () {
	const searchParams = new URL(document.location.href).searchParams;
	const vscodeWebWorkerExtHostId = searchParams.get('vscodeWebWorkerExtHostId') || '';
	const name = searchParams.get('debugged') ? 'DebugWorkerExtensionHost' : 'WorkerExtensionHost';
	const parentOrigin = searchParams.get('parentOrigin') || window.origin;
	const salt = searchParams.get('salt');

	(async function () {
		const hostnameValidationMarker = 'v--';
		const hostname = location.hostname;
		if (!hostname.startsWith(hostnameValidationMarker)) {
			// validation not requested
			return start();
		}
		if (!crypto.subtle) {
			// cannot validate, not running in a secure context
			return sendError(new Error(`Cannot validate in current context!`));
		}

		// Here the `parentOriginHash()` function from `src/vs/base/browser/iframe.ts` is inlined
		// compute a sha-256 composed of `parentOrigin` and `salt` converted to base 32
		/** @type {string} */
		let parentOriginHash;
		try {
			const strData = JSON.stringify({ parentOrigin, salt });
			const encoder = new TextEncoder();
			const arrData = encoder.encode(strData);
			const hash = await crypto.subtle.digest('sha-256', arrData);
			const hashArray = Array.from(new Uint8Array(hash));
			const hashHex = hashArray.map(b => b.toString(16).padStart(2, '0')).join('');
			// sha256 has 256 bits, so we need at most ceil(lg(2^256-1)/lg(32)) = 52 chars to represent it in base 32
			parentOriginHash = BigInt(`0x${hashHex}`).toString(32).padStart(52, '0');
		} catch (err) {
			return sendError(err instanceof Error ? err : new Error(String(err)));
		}

		const requiredSubdomain = `${hostnameValidationMarker}${parentOriginHash}.`;
		if (hostname.substring(0, requiredSubdomain.length) === requiredSubdomain) {
			// validation succeeded!
			return start();
		}

		return sendError(new Error(`Expected '${requiredSubdomain}' as subdomain!`));
	})();

	function sendError(error) {
		window.parent.postMessage({
			vscodeWebWorkerExtHostId,
			error: {
				name: error ? error.name : '',
				message: error ? error.message : '',
				stack: error ? error.stack : []
			}
		}, '*');
	}

	function start() {

		// Before we can load the worker, we need to get the current set of NLS
		// configuration into this iframe. We ask the parent window to send it
		// together with the necessary information to load the worker via Blob.

		const bootstrapNlsType = 'vscode.bootstrap.nls';

		self.onmessage = (event) => {
			if (event.origin !== parentOrigin || event.data.type !== bootstrapNlsType) {
				return;
			}
			const { data } = event.data;
			createWorker(data.baseUrl, data.workerUrl, data.fileRoot, data.nls.messages, data.nls.language);
		};

		window.parent.postMessage({
			vscodeWebWorkerExtHostId,
			type: bootstrapNlsType
		}, '*');
	}

	function createWorker(baseUrl, workerUrl, fileRoot, nlsMessages, nlsLanguage) {
		try {
			if (globalThis.crossOriginIsolated) {
				workerUrl += '?vscode-coi=2'; // COEP
			}

			// ESM-comment-begin
			const isESM = false;
			// ESM-comment-end
			// ESM-uncomment-begin
			// const isESM = true;
			// ESM-uncomment-end

			const blob = new Blob([[
				`/*extensionHostWorker*/`,
				`globalThis.MonacoEnvironment = { baseUrl: '${baseUrl}' };`,
				`globalThis._VSCODE_NLS_MESSAGES = ${JSON.stringify(nlsMessages)};`,
				`globalThis._VSCODE_NLS_LANGUAGE = ${JSON.stringify(nlsLanguage)};`,
				`globalThis._VSCODE_FILE_ROOT = '${fileRoot}';`,
				isESM ? `await import('${workerUrl}');` : `importScripts('${workerUrl}');`,
				isESM ? `globalThis.onmessage({ data: 'vs/workbench/api/worker/extensionHostWorker' });` : undefined, // important to start loading after the ESM async import has finished
				`/*extensionHostWorker*/`
			].join('')], { type: 'application/javascript' });

			const worker = new Worker(URL.createObjectURL(blob), { name, type: isESM ? 'module' : undefined });
			if (!isESM) {
				// Note: cannot postMessage into a worker that is ESM because imports are async
				worker.postMessage('vs/workbench/api/worker/extensionHostWorker');
			}
			const nestedWorkers = new Map();

			worker.onmessage = (event) => {
				const { data } = event;

				if (data?.type === '_newWorker') {
					const { id, port, url, options } = data;
					const newWorker = new Worker(url, options);
					newWorker.postMessage(port, [port]);
					newWorker.onerror = console.error.bind(console);
					nestedWorkers.set(id, newWorker);

				} else if (data?.type === '_terminateWorker') {
					const { id } = data;
					if (nestedWorkers.has(id)) {
						nestedWorkers.get(id).terminate();
						nestedWorkers.delete(id);
					}
				} else {
					worker.onerror = console.error.bind(console);
					window.parent.postMessage({
						vscodeWebWorkerExtHostId,
						data
					}, parentOrigin, [data]);
				}
			};

			worker.onerror = (event) => {
				console.error(event.message, event.error);
				sendError(event.error);
			};

			self.onmessage = (event) => {
				if (event.origin !== parentOrigin) {
					return;
				}
				worker.postMessage(event.data, event.ports);
			};
		} catch (err) {
			console.error(err);
			sendError(err);
		}
	}
})();
	</script>
	</body>
</html><|MERGE_RESOLUTION|>--- conflicted
+++ resolved
@@ -4,11 +4,7 @@
 		<meta http-equiv="Content-Security-Policy" content="
 			default-src 'none';
 			child-src 'self' data: blob:;
-<<<<<<< HEAD
-			script-src 'self' 'unsafe-eval' 'sha256-2Q+j4hfT09+1+imS46J2YlkCtHWQt0/BE79PXjJ0ZJ8=' https: http://localhost:* blob:;
-=======
-			script-src 'self' 'unsafe-eval' 'sha256-++yLFGtZAMsPOtftkIktNKpSEupSQGmZufZGVEWmSu4=' https: http://localhost:* blob:;
->>>>>>> 2075322a
+			script-src 'self' 'unsafe-eval' 'sha256-6sqSD9b3qjcDoBt8NZwBGyyPT6hGPreG8e1UopDhEYM=' https: http://localhost:* blob:;
 			connect-src 'self' https: wss: http://localhost:* http://127.0.0.1:* ws://localhost:* ws://127.0.0.1:*;"/>
 	</head>
 	<body>
