/*---------------------------------------------------------------------------------------------
 *  Copyright (c) Microsoft Corporation. All rights reserved.
 *  Licensed under the MIT License. See License.txt in the project root for license information.
 *--------------------------------------------------------------------------------------------*/

<<<<<<< HEAD
import { assertNever } from 'vs/base/common/assert';
import { WrappingIndent } from 'vs/editor/common/config/editorOptions';
import { FontInfo } from 'vs/editor/common/config/fontInfo';
import { Position } from 'vs/editor/common/core/position';
import { InjectedTextCursorStops, InjectedTextOptions, PositionAffinity } from 'vs/editor/common/model';
import { InlineClassName, LineInjectedText } from 'vs/editor/common/textModelEvents';
=======
import { assertNever } from '../../base/common/assert.js';
import { WrappingIndent } from './config/editorOptions.js';
import { FontInfo } from './config/fontInfo.js';
import { Position } from './core/position.js';
import { InjectedTextCursorStops, InjectedTextOptions, PositionAffinity } from './model.js';
import { LineInjectedText } from './textModelEvents.js';
>>>>>>> 0f8e2392

/**
 * *input*:
 * ```
 * xxxxxxxxxxxxxxxxxxxxxxxxxxx
 * ```
 *
 * -> Applying injections `[i...i]`, *inputWithInjections*:
 * ```
 * xxxxxx[iiiiiiiiii]xxxxxxxxxxxxxxxxx[ii]xxxx
 * ```
 *
 * -> breaking at offsets `|` in `xxxxxx[iiiiiii|iii]xxxxxxxxxxx|xxxxxx[ii]xxxx|`:
 * ```
 * xxxxxx[iiiiiii
 * iii]xxxxxxxxxxx
 * xxxxxx[ii]xxxx
 * ```
 *
 * -> applying wrappedTextIndentLength, *output*:
 * ```
 * xxxxxx[iiiiiii
 *    iii]xxxxxxxxxxx
 *    xxxxxx[ii]xxxx
 * ```
 */
export class ModelLineProjectionData {
	constructor(
		public injectionOffsets: number[] | null,
		/**
		 * `injectionOptions.length` must equal `injectionOffsets.length`
		 */
		public injectionOptions: InjectedTextOptions[] | null,
		/**
		 * Refers to offsets after applying injections to the source.
		 * The last break offset indicates the length of the source after applying injections.
		 */
		public breakOffsets: number[],
		/**
		 * Refers to offsets after applying injections
		 */
		public breakOffsetsVisibleColumn: number[],
		public wrappedTextIndentLength: number
	) {
	}

	public getOutputLineCount(): number {
		return this.breakOffsets.length;
	}

	public getMinOutputOffset(outputLineIndex: number): number {
		if (outputLineIndex > 0) {
			return this.wrappedTextIndentLength;
		}
		return 0;
	}

	public getLineLength(outputLineIndex: number): number {
		// These offsets refer to model text with injected text.
		const startOffset = outputLineIndex > 0 ? this.breakOffsets[outputLineIndex - 1] : 0;
		const endOffset = this.breakOffsets[outputLineIndex];

		let lineLength = endOffset - startOffset;
		if (outputLineIndex > 0) {
			lineLength += this.wrappedTextIndentLength;
		}
		return lineLength;
	}

	public getMaxOutputOffset(outputLineIndex: number): number {
		return this.getLineLength(outputLineIndex);
	}

	public translateToInputOffset(outputLineIndex: number, outputOffset: number): number {
		if (outputLineIndex > 0) {
			outputOffset = Math.max(0, outputOffset - this.wrappedTextIndentLength);
		}

		const offsetInInputWithInjection = outputLineIndex === 0 ? outputOffset : this.breakOffsets[outputLineIndex - 1] + outputOffset;
		let offsetInInput = offsetInInputWithInjection;

		if (this.injectionOffsets !== null) {
			for (let i = 0; i < this.injectionOffsets.length; i++) {
				if (offsetInInput > this.injectionOffsets[i]) {
					if (offsetInInput < this.injectionOffsets[i] + this.injectionOptions![i].content.length) {
						// `inputOffset` is within injected text
						offsetInInput = this.injectionOffsets[i];
					} else {
						offsetInInput -= this.injectionOptions![i].content.length;
					}
				} else {
					break;
				}
			}
		}

		return offsetInInput;
	}

	public translateToOutputPosition(inputOffset: number, affinity: PositionAffinity = PositionAffinity.None): OutputPosition {
		let inputOffsetInInputWithInjection = inputOffset;
		if (this.injectionOffsets !== null) {
			for (let i = 0; i < this.injectionOffsets.length; i++) {
				if (inputOffset < this.injectionOffsets[i]) {
					break;
				}

				if (affinity !== PositionAffinity.Right && inputOffset === this.injectionOffsets[i]) {
					break;
				}

				inputOffsetInInputWithInjection += this.injectionOptions![i].content.length;
			}
		}

		return this.offsetInInputWithInjectionsToOutputPosition(inputOffsetInInputWithInjection, affinity);
	}

	private offsetInInputWithInjectionsToOutputPosition(offsetInInputWithInjections: number, affinity: PositionAffinity = PositionAffinity.None): OutputPosition {
		let low = 0;
		let high = this.breakOffsets.length - 1;
		let mid = 0;
		let midStart = 0;

		while (low <= high) {
			mid = low + ((high - low) / 2) | 0;

			const midStop = this.breakOffsets[mid];
			midStart = mid > 0 ? this.breakOffsets[mid - 1] : 0;

			if (affinity === PositionAffinity.Left) {
				if (offsetInInputWithInjections <= midStart) {
					high = mid - 1;
				} else if (offsetInInputWithInjections > midStop) {
					low = mid + 1;
				} else {
					break;
				}
			} else {
				if (offsetInInputWithInjections < midStart) {
					high = mid - 1;
				} else if (offsetInInputWithInjections >= midStop) {
					low = mid + 1;
				} else {
					break;
				}
			}
		}

		let outputOffset = offsetInInputWithInjections - midStart;
		if (mid > 0) {
			outputOffset += this.wrappedTextIndentLength;
		}

		return new OutputPosition(mid, outputOffset);
	}

	public normalizeOutputPosition(outputLineIndex: number, outputOffset: number, affinity: PositionAffinity): OutputPosition {
		if (this.injectionOffsets !== null) {
			const offsetInInputWithInjections = this.outputPositionToOffsetInInputWithInjections(outputLineIndex, outputOffset);
			const normalizedOffsetInUnwrappedLine = this.normalizeOffsetInInputWithInjectionsAroundInjections(offsetInInputWithInjections, affinity);
			if (normalizedOffsetInUnwrappedLine !== offsetInInputWithInjections) {
				// injected text caused a change
				return this.offsetInInputWithInjectionsToOutputPosition(normalizedOffsetInUnwrappedLine, affinity);
			}
		}

		if (affinity === PositionAffinity.Left) {
			if (outputLineIndex > 0 && outputOffset === this.getMinOutputOffset(outputLineIndex)) {
				return new OutputPosition(outputLineIndex - 1, this.getMaxOutputOffset(outputLineIndex - 1));
			}
		}
		else if (affinity === PositionAffinity.Right) {
			const maxOutputLineIndex = this.getOutputLineCount() - 1;
			if (outputLineIndex < maxOutputLineIndex && outputOffset === this.getMaxOutputOffset(outputLineIndex)) {
				return new OutputPosition(outputLineIndex + 1, this.getMinOutputOffset(outputLineIndex + 1));
			}
		}

		return new OutputPosition(outputLineIndex, outputOffset);
	}

	private outputPositionToOffsetInInputWithInjections(outputLineIndex: number, outputOffset: number): number {
		if (outputLineIndex > 0) {
			outputOffset = Math.max(0, outputOffset - this.wrappedTextIndentLength);
		}
		const result = (outputLineIndex > 0 ? this.breakOffsets[outputLineIndex - 1] : 0) + outputOffset;
		return result;
	}

	private normalizeOffsetInInputWithInjectionsAroundInjections(offsetInInputWithInjections: number, affinity: PositionAffinity): number {
		const injectedText = this.getInjectedTextAtOffset(offsetInInputWithInjections);
		if (!injectedText) {
			return offsetInInputWithInjections;
		}

		if (affinity === PositionAffinity.None) {
			if (offsetInInputWithInjections === injectedText.offsetInInputWithInjections + injectedText.length
				&& hasRightCursorStop(this.injectionOptions![injectedText.injectedTextIndex].cursorStops)) {
				return injectedText.offsetInInputWithInjections + injectedText.length;
			} else {
				let result = injectedText.offsetInInputWithInjections;
				if (hasLeftCursorStop(this.injectionOptions![injectedText.injectedTextIndex].cursorStops)) {
					return result;
				}

				let index = injectedText.injectedTextIndex - 1;
				while (index >= 0 && this.injectionOffsets![index] === this.injectionOffsets![injectedText.injectedTextIndex]) {
					if (hasRightCursorStop(this.injectionOptions![index].cursorStops)) {
						break;
					}
					result -= this.injectionOptions![index].content.length;
					if (hasLeftCursorStop(this.injectionOptions![index].cursorStops)) {
						break;
					}
					index--;
				}

				return result;
			}
		} else if (affinity === PositionAffinity.Right || affinity === PositionAffinity.RightOfInjectedText) {
			let result = injectedText.offsetInInputWithInjections + injectedText.length;
			let index = injectedText.injectedTextIndex;
			// traverse all injected text that touch each other
			while (index + 1 < this.injectionOffsets!.length && this.injectionOffsets![index + 1] === this.injectionOffsets![index]) {
				result += this.injectionOptions![index + 1].content.length;
				index++;
			}
			return result;
		} else if (affinity === PositionAffinity.Left || affinity === PositionAffinity.LeftOfInjectedText) {
			// affinity is left
			let result = injectedText.offsetInInputWithInjections;
			let index = injectedText.injectedTextIndex;
			// traverse all injected text that touch each other
			while (index - 1 >= 0 && this.injectionOffsets![index - 1] === this.injectionOffsets![index]) {
				result -= this.injectionOptions![index - 1].content.length;
				index--;
			}
			return result;
		}

		assertNever(affinity);
	}

	public getInjectedText(outputLineIndex: number, outputOffset: number): InjectedText | null {
		const offset = this.outputPositionToOffsetInInputWithInjections(outputLineIndex, outputOffset);
		const injectedText = this.getInjectedTextAtOffset(offset);
		if (!injectedText) {
			return null;
		}
		return {
			options: this.injectionOptions![injectedText.injectedTextIndex]
		};
	}

	private getInjectedTextAtOffset(offsetInInputWithInjections: number): { injectedTextIndex: number; offsetInInputWithInjections: number; length: number } | undefined {
		const injectionOffsets = this.injectionOffsets;
		const injectionOptions = this.injectionOptions;

		if (injectionOffsets !== null) {
			let totalInjectedTextLengthBefore = 0;
			for (let i = 0; i < injectionOffsets.length; i++) {
				const length = injectionOptions![i].content.length;
				const injectedTextStartOffsetInInputWithInjections = injectionOffsets[i] + totalInjectedTextLengthBefore;
				const injectedTextEndOffsetInInputWithInjections = injectionOffsets[i] + totalInjectedTextLengthBefore + length;

				if (injectedTextStartOffsetInInputWithInjections > offsetInInputWithInjections) {
					// Injected text starts later.
					break; // All later injected texts have an even larger offset.
				}

				if (offsetInInputWithInjections <= injectedTextEndOffsetInInputWithInjections) {
					// Injected text ends after or with the given position (but also starts with or before it).
					return {
						injectedTextIndex: i,
						offsetInInputWithInjections: injectedTextStartOffsetInInputWithInjections,
						length
					};
				}

				totalInjectedTextLengthBefore += length;
			}
		}

		return undefined;
	}
}

function hasRightCursorStop(cursorStop: InjectedTextCursorStops | null | undefined): boolean {
	if (cursorStop === null || cursorStop === undefined) { return true; }
	return cursorStop === InjectedTextCursorStops.Right || cursorStop === InjectedTextCursorStops.Both;
}
function hasLeftCursorStop(cursorStop: InjectedTextCursorStops | null | undefined): boolean {
	if (cursorStop === null || cursorStop === undefined) { return true; }
	return cursorStop === InjectedTextCursorStops.Left || cursorStop === InjectedTextCursorStops.Both;
}

export class InjectedText {
	constructor(public readonly options: InjectedTextOptions) { }
}

export class OutputPosition {
	outputLineIndex: number;
	outputOffset: number;

	constructor(outputLineIndex: number, outputOffset: number) {
		this.outputLineIndex = outputLineIndex;
		this.outputOffset = outputOffset;
	}

	toString(): string {
		return `${this.outputLineIndex}:${this.outputOffset}`;
	}

	toPosition(baseLineNumber: number): Position {
		return new Position(baseLineNumber + this.outputLineIndex, this.outputOffset + 1);
	}
}

export interface ILineBreaksComputerFactory {
	createLineBreaksComputer(fontInfo: FontInfo, tabSize: number, wrappingColumn: number, wrappingIndent: WrappingIndent, wordBreak: 'normal' | 'keepAll'): ILineBreaksComputer;
}

export interface ILineBreaksComputer {
	/**
	 * Pass in `previousLineBreakData` if the only difference is in breaking columns!!!
	 */
	addRequest(lineText: string, injectedText: LineInjectedText[] | null, inlineClassName: InlineClassName[] | null, previousLineBreakData: ModelLineProjectionData | null): void;
	finalize(): (ModelLineProjectionData | null)[];
}<|MERGE_RESOLUTION|>--- conflicted
+++ resolved
@@ -3,21 +3,12 @@
  *  Licensed under the MIT License. See License.txt in the project root for license information.
  *--------------------------------------------------------------------------------------------*/
 
-<<<<<<< HEAD
-import { assertNever } from 'vs/base/common/assert';
-import { WrappingIndent } from 'vs/editor/common/config/editorOptions';
-import { FontInfo } from 'vs/editor/common/config/fontInfo';
-import { Position } from 'vs/editor/common/core/position';
-import { InjectedTextCursorStops, InjectedTextOptions, PositionAffinity } from 'vs/editor/common/model';
-import { InlineClassName, LineInjectedText } from 'vs/editor/common/textModelEvents';
-=======
 import { assertNever } from '../../base/common/assert.js';
 import { WrappingIndent } from './config/editorOptions.js';
 import { FontInfo } from './config/fontInfo.js';
 import { Position } from './core/position.js';
 import { InjectedTextCursorStops, InjectedTextOptions, PositionAffinity } from './model.js';
 import { LineInjectedText } from './textModelEvents.js';
->>>>>>> 0f8e2392
 
 /**
  * *input*:
