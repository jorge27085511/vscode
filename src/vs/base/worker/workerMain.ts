--- conflicted
+++ resolved
@@ -13,22 +13,6 @@
 		): undefined | Pick<TrustedTypePolicy<Options>, 'name' | Extract<keyof Options, keyof TrustedTypePolicyOptions>>;
 	}
 	const monacoEnvironment: IMonacoEnvironment | undefined = (globalThis as any).MonacoEnvironment;
-<<<<<<< HEAD
-	// ESM-comment-begin
-	const isESM = false;
-	// ESM-comment-end
-	// ESM-uncomment-begin
-	// const isESM = true;
-	// ESM-uncomment-end
-
-	// SHARED-PROCESS: worker with node integration but with blink's import
-	if (isESM && 'require' in globalThis) {
-		const nodeRequire = require as any as (mode: string) => any;
-		// VSCODE_GLOBALS: node_modules
-		(<any>globalThis)._VSCODE_NODE_MODULES = new Proxy(Object.create(null), { get: (_target, mod) => nodeRequire(String(mod)) });
-	}
-=======
->>>>>>> fdc8d882
 
 	const monacoBaseUrl = monacoEnvironment && monacoEnvironment.baseUrl ? monacoEnvironment.baseUrl : '../../../';
 
@@ -129,19 +113,6 @@
 	}
 
 	function loadCode(moduleId: string): Promise<SimpleWorkerModule> {
-<<<<<<< HEAD
-		if (isESM) {
-			const moduleUrl = new URL(`${moduleId}.js`, globalThis._VSCODE_FILE_ROOT);
-			return import(moduleUrl.href);
-		} else {
-			return loadAMDLoader().then(() => {
-				configureAMDLoader();
-				return new Promise<SimpleWorkerModule>((resolve, reject) => {
-					require([moduleId], resolve, reject);
-				});
-			});
-		}
-=======
 		// ESM-uncomment-begin
 		// const moduleUrl = new URL(`${moduleId}.js`, globalThis._VSCODE_FILE_ROOT);
 		// return import(moduleUrl.href);
@@ -155,7 +126,6 @@
 			});
 		});
 		// ESM-comment-end
->>>>>>> fdc8d882
 	}
 
 	interface MessageHandler {
